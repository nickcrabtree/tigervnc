--- conflicted
+++ resolved
@@ -54,26 +54,16 @@
 RegKey::RegKey(const HKEY k) : key(nullptr), freeKey(false), valueName(nullptr), valueNameBufLen(0) {
   LONG result = RegOpenKeyEx(k, nullptr, 0, KEY_ALL_ACCESS, &key);
   if (result != ERROR_SUCCESS)
-<<<<<<< HEAD
     throw rdr::win32_error("RegOpenKeyEx(HKEY)", result);
-  vlog.debug("duplicated %p to %p", k, key);
-=======
-    throw rdr::Win32Exception("RegOpenKeyEx(HKEY)", result);
   vlog.debug("Duplicated %p to %p", k, key);
->>>>>>> 0af41e7f
   freeKey = true;
 }
 
 RegKey::RegKey(const RegKey& k) : key(nullptr), freeKey(false), valueName(nullptr), valueNameBufLen(0) {
   LONG result = RegOpenKeyEx(k.key, nullptr, 0, KEY_ALL_ACCESS, &key);
   if (result != ERROR_SUCCESS)
-<<<<<<< HEAD
     throw rdr::win32_error("RegOpenKeyEx(RegKey&)", result);
-  vlog.debug("duplicated %p to %p", k.key, key);
-=======
-    throw rdr::Win32Exception("RegOpenKeyEx(RegKey&)", result);
   vlog.debug("Duplicated %p to %p", k.key, key);
->>>>>>> 0af41e7f
   freeKey = true;
 }
 
