--- conflicted
+++ resolved
@@ -44,17 +44,10 @@
   memset(mi, 0, sizeof(MONITORINFOEXA));
   mi->cbSize = sizeof(MONITORINFOEXA);
   if (!GetMonitorInfo(monitor, mi))
-<<<<<<< HEAD
     throw rdr::win32_error("failed to GetMonitorInfo", GetLastError());
-  vlog.debug("monitor is %ld,%ld-%ld,%ld", mi->rcMonitor.left, mi->rcMonitor.top, mi->rcMonitor.right, mi->rcMonitor.bottom);
-  vlog.debug("work area is %ld,%ld-%ld,%ld", mi->rcWork.left, mi->rcWork.top, mi->rcWork.right, mi->rcWork.bottom);
-  vlog.debug("device is \"%s\"", mi->szDevice);
-=======
-    throw rdr::Win32Exception("failed to GetMonitorInfo", GetLastError());
   vlog.debug("Monitor is %ld,%ld-%ld,%ld", mi->rcMonitor.left, mi->rcMonitor.top, mi->rcMonitor.right, mi->rcMonitor.bottom);
   vlog.debug("Work area is %ld,%ld-%ld,%ld", mi->rcWork.left, mi->rcWork.top, mi->rcWork.right, mi->rcWork.bottom);
   vlog.debug("Device is \"%s\"", mi->szDevice);
->>>>>>> 0af41e7f
 }
 
 
