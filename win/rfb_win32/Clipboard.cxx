--- conflicted
+++ resolved
@@ -151,15 +151,9 @@
       throw rdr::win32_error("unable to set Win32 clipboard", GetLastError());
     clip_handle = nullptr;
 
-<<<<<<< HEAD
-    vlog.debug("set clipboard");
+    vlog.debug("Set clipboard");
   } catch (std::exception& e) {
     vlog.debug("%s", e.what());
-=======
-    vlog.debug("Set clipboard");
-  } catch (rdr::Exception& e) {
-    vlog.debug("%s", e.str());
->>>>>>> 0af41e7f
   }
 
   // - Close the clipboard
