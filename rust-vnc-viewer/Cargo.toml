--- conflicted
+++ resolved
@@ -4,11 +4,8 @@
     "rfb-protocol",
     "rfb-pixelbuffer",
     "rfb-encodings",
-<<<<<<< HEAD
+    "rfb-client",
     "njcvncviewer-rs",
-=======
-    "rfb-client",
->>>>>>> f908ed29
 ]
 resolver = "2"
 
