/* Copyright (C) 2002-2005 RealVNC Ltd.  All Rights Reserved.
 * Copyright (C) 2006 Constantin Kaplinsky.  All Rights Reserved.
 * Copyright (C) 2009 Paul Donohue.  All Rights Reserved.
 * Copyright (C) 2010, 2012-2013 D. R. Commander.  All Rights Reserved.
 * Copyright (C) 2011-2019 Brian P. Hinz
 *
 * This is free software; you can redistribute it and/or modify
 * it under the terms of the GNU General Public License as published by
 * the Free Software Foundation; either version 2 of the License, or
 * (at your option) any later version.
 *
 * This software is distributed in the hope that it will be useful,
 * but WITHOUT ANY WARRANTY; without even the implied warranty of
 * MERCHANTABILITY or FITNESS FOR A PARTICULAR PURPOSE.  See the
 * GNU General Public License for more details.
 *
 * You should have received a copy of the GNU General Public License
 * along with this software; if not, write to the Free Software
 * Foundation, Inc., 51 Franklin Street, Fifth Floor, Boston, MA 02110-1301,
 * USA.
 */

//
// DesktopWindow is an AWT Canvas representing a VNC desktop.
//
// Methods on DesktopWindow are called from both the GUI thread and the thread
// which processes incoming RFB messages ("the RFB thread").  This means we
// need to be careful with synchronization here.
//

package com.tigervnc.vncviewer;

import java.awt.*;
import java.awt.event.*;
import java.awt.geom.AffineTransform;
import java.awt.image.*;
import java.nio.*;
import java.util.*;
import javax.swing.*;

import javax.imageio.*;
import java.io.*;

import com.tigervnc.rfb.*;
import com.tigervnc.rfb.Cursor;
import com.tigervnc.rfb.Exception;
import com.tigervnc.rfb.Point;

import static java.awt.event.KeyEvent.*;
import static com.tigervnc.vncviewer.Parameters.*;
import static com.tigervnc.rfb.Keysymdef.*;

class Viewport extends JPanel implements ActionListener {

  static LogWriter vlog = new LogWriter("Viewport");

  enum ID { EXIT, FULLSCREEN, MINIMIZE, RESIZE, NEWVIEWER,
            CTRL, ALT, MENUKEY, CTRLALTDEL, CLIPBOARD,
            REFRESH, OPTIONS, INFO, ABOUT, DISMISS }

  enum MENU { INACTIVE, TOGGLE, VALUE, RADIO,
              INVISIBLE, SUBMENU_POINTER, SUBMENU, DIVIDER }

  public Viewport(int w, int h, PixelFormat serverPF, CConn cc_)
  {
    cc = cc_;
    setScaledSize(w, h);
    frameBuffer = createFramebuffer(serverPF, w, h);
    assert(frameBuffer != null);
    setBackground(Color.BLACK);

    cc.setFramebuffer(frameBuffer);

    contextMenu = new JPopupMenu();

    OptionsDialog.addCallback("handleOptions", this);

    addMouseListener(new MouseAdapter() {
      public void mouseClicked(MouseEvent e) { }
      public void mouseEntered(MouseEvent e) { handle(e); }
      public void mouseExited(MouseEvent e) { handle(e); }
      public void mouseReleased(MouseEvent e) { handle(e); }
      public void mousePressed(MouseEvent e) { handle(e); }
    });
    addMouseWheelListener(new MouseAdapter() {
      public void mouseWheelMoved(MouseWheelEvent e) { handle(e); }
    });
    addMouseMotionListener(new MouseMotionAdapter() {
      public void mouseDragged(MouseEvent e) { handle(e); }
      public void mouseMoved(MouseEvent e) { handle(e); }
    });
    addKeyListener(new KeyAdapter() {
      public void keyTyped(KeyEvent e) { }
      public void keyPressed(KeyEvent e) { handleSystemEvent(e); }
      public void keyReleased(KeyEvent e) { handleSystemEvent(e); }
    });
    addFocusListener(new FocusAdapter() {
      public void focusGained(FocusEvent e) {
        ClipboardDialog.clientCutText();
      }
      public void focusLost(FocusEvent e) {
        releaseDownKeys();
      }
    });
    // Override default key bindings from L&F
    getActionMap().put("null", new AbstractAction() {
      public void actionPerformed(ActionEvent e) { }
    });
    ArrayList<KeyStroke> keys = new ArrayList<KeyStroke>();
    keys.add(KeyStroke.getKeyStroke(KeyEvent.VK_F10, 0, true));
    keys.add(KeyStroke.getKeyStroke(KeyEvent.VK_ALT, 0, true));
    for (int i=0; i<keys.size(); i++)
      getInputMap(JComponent.WHEN_FOCUSED).put(keys.get(i), "null");

    setFocusTraversalKeysEnabled(false);
    setFocusable(true);

    setMenuKey();

    // Send a fake pointer event so that the server will stop rendering
    // a server-side cursor. Ideally we'd like to send the actual pointer
    // position, but we can't really tell when the window manager is done
    // placing us so we don't have a good time for that.
    handlePointerEvent(new Point(w/2, h/2), 0);
  }

  // Most efficient format (from Viewport's point of view)
  public PixelFormat getPreferredPF()
  {
    return frameBuffer.getPF();
  }

  // Copy the areas of the framebuffer that have been changed (damaged)
  // to the displayed window.
  public void updateWindow() {
    Rect r = frameBuffer.getDamage();
    if (!r.is_empty()) {
      if (cc.server.width() != scaledWidth ||
          cc.server.height() != scaledHeight) {
        AffineTransform t = new AffineTransform(); 
        t.scale((double)scaleRatioX, (double)scaleRatioY);
        Rectangle s = new Rectangle(r.tl.x, r.tl.y, r.width(), r.height());
        s = t.createTransformedShape(s).getBounds();
        paintImmediately(s.x, s.y, s.width, s.height);
      } else {
        paintImmediately(r.tl.x, r.tl.y, r.width(), r.height());
      }
    }
  }

  static final int[] dotcursor_xpm = {
    0x00000000, 0x00000000, 0x00000000, 0x00000000, 0x00000000,
    0x00000000, 0xff000000, 0xff000000, 0xff000000, 0x00000000,
    0x00000000, 0xff000000, 0xff000000, 0xff000000, 0x00000000,
    0x00000000, 0xff000000, 0xff000000, 0xff000000, 0x00000000,
    0x00000000, 0x00000000, 0x00000000, 0x00000000, 0x00000000,
  };

  public void setCursor(int width, int height, Point hotspot,
                        byte[] data)
  {
    int i;

    if (cursor != null)
      cursor.flush();

    for (i = 0; i < width*height; i++)
      if (data[i*4 + 3] != 0) break;

<<<<<<< HEAD
    if ((i == width*height) && dotWhenNoCursor.getValue()) {
      vlog.debug("Cursor is empty: Using dot");
=======
    useSystemCursor = false;
    if ((i == width*height) && alwaysCursor.getValue()) {
      String cursorTypeStr = cursorType.getValueStr();
      if (cursorTypeStr.matches("^System$")) {
        useSystemCursor = true;
      } else {
        vlog.debug("cursor is empty - using dot");
      }
      // Do this anyway to prevent cursor being null
>>>>>>> 7f44ab96
      cursor = new BufferedImage(5, 5, BufferedImage.TYPE_INT_ARGB_PRE);
      cursor.setRGB(0, 0, 5, 5, dotcursor_xpm, 0, 5);
      cursorHotspot.x = cursorHotspot.y = 3;
    } else {
      if ((width == 0) || (height == 0)) {
        cursor = new BufferedImage(tk.getBestCursorSize(0, 0).width,
                                   tk.getBestCursorSize(0, 0).height,
                                   BufferedImage.TYPE_INT_ARGB_PRE);
        cursorHotspot.x = cursorHotspot.y = 0;
      } else {
        IntBuffer buffer = IntBuffer.allocate(width*height);
        buffer.put(ByteBuffer.wrap(data).asIntBuffer());
        cursor =
          new BufferedImage(width, height, BufferedImage.TYPE_INT_ARGB_PRE);
        cursor.setRGB(0, 0, width, height, buffer.array(), 0, width);
        cursorHotspot = hotspot;
      }
    }

    int cw = (int) Math.floor((float) cursor.getWidth() * scaleRatioX);
    int ch = (int) Math.floor((float) cursor.getHeight() * scaleRatioY);
    int x = cursorHotspot.x;
    int y = cursorHotspot.y;
    Dimension cs = tk.getBestCursorSize(cw, ch);
    if (cs.width != cursor.getWidth() || cs.height != cursor.getHeight()) {
      cw = VncViewer.os.startsWith("windows") ?  Math.min(cw, cs.width) : cs.width;
      ch = VncViewer.os.startsWith("windows") ?  Math.min(ch, cs.height) : cs.height;
      BufferedImage tmp = new BufferedImage(cs.width, cs.height, BufferedImage.TYPE_INT_ARGB_PRE);
      Graphics2D g2 = tmp.createGraphics();
      g2.drawImage(cursor, 0, 0, cw, ch, 0, 0, width, height, null);
      g2.dispose();
      x = (int) Math.min(Math.floor((float) x * (float) cw / (float) width), Math.max(cw - 1, 0));
      y = (int) Math.min(Math.floor((float) y * (float) ch / (float) height), Math.max(ch - 1, 0));
      cursor = tmp;
    }

    setCursor(cursor, x, y);
  }

  private void setCursor(Image img, int x, int y)
  {
    java.awt.Point hotspot;
    java.awt.Cursor softCursor;
    String name = "rfb cursor";

    hotspot = new java.awt.Point(x, y);
    softCursor = tk.createCustomCursor(img, hotspot, name);
    if (useSystemCursor)
      setCursor(java.awt.Cursor.getDefaultCursor());
    else
      setCursor(softCursor);
  }

  public void resize(int x, int y, int w, int h) {
    if ((w != frameBuffer.width()) || (h != frameBuffer.height())) {
      vlog.debug("Resizing framebuffer from "+frameBuffer.width()+"x"+
                 frameBuffer.height()+" to "+w+"x"+h);
      frameBuffer = createFramebuffer(frameBuffer.getPF(), w, h);
      assert(frameBuffer != null);
      cc.setFramebuffer(frameBuffer);
    }
    setScaledSize(w, h);
  }

  public int handle(MouseEvent e)
  {
    int buttonMask, wheelMask;
    switch (e.getID()) {
    case MouseEvent.MOUSE_ENTERED:
      if (cursor != null)
        setCursor(cursor, cursorHotspot.x, cursorHotspot.y);
      return 1;
    case MouseEvent.MOUSE_EXITED:
      setCursor(java.awt.Cursor.getDefaultCursor());
      return 1;
    case MouseEvent.MOUSE_PRESSED:
    case MouseEvent.MOUSE_RELEASED:
    case MouseEvent.MOUSE_DRAGGED:
    case MouseEvent.MOUSE_MOVED:
    case MouseEvent.MOUSE_WHEEL:
      buttonMask = 0;
      if ((e.getModifiersEx() & MouseEvent.BUTTON1_DOWN_MASK) != 0)
        buttonMask |= 1;
      if ((e.getModifiersEx() & MouseEvent.BUTTON2_DOWN_MASK) != 0)
        buttonMask |= 2;
      if ((e.getModifiersEx() & MouseEvent.BUTTON3_DOWN_MASK) != 0)
        buttonMask |= 4;

      if (e.getID() == MouseEvent.MOUSE_WHEEL) {
        wheelMask = 0;
        int clicks = ((MouseWheelEvent)e).getWheelRotation();
        if (clicks < 0)
          wheelMask |= e.isShiftDown() ? 32 : 8;
        else
          wheelMask |= e.isShiftDown() ? 64 : 16;
        Point pt = new Point(e.getX(), e.getY());
        for (int i = 0; i < Math.abs(clicks); i++) {
          handlePointerEvent(pt, buttonMask|wheelMask);
          handlePointerEvent(pt, buttonMask);
        }
        return 1;
      }

      handlePointerEvent(new Point(e.getX(), e.getY()), buttonMask);
      return 1;
    }

    return -1;
  }

  private PlatformPixelBuffer createFramebuffer(PixelFormat pf, int w, int h)
  {
    PlatformPixelBuffer fb;

    fb = new JavaPixelBuffer(w, h);

    return fb;
  }

  //
  // Callback methods to determine geometry of our Component.
  //

  public Dimension getPreferredSize() {
    return new Dimension(scaledWidth, scaledHeight);
  }

  public Dimension getMinimumSize() {
    return new Dimension(scaledWidth, scaledHeight);
  }

  public Dimension getMaximumSize() {
    return new Dimension(scaledWidth, scaledHeight);
  }

  public void paintComponent(Graphics g) {
    Graphics2D g2 = (Graphics2D)g;
    synchronized(frameBuffer.getImage()) {
      if (cc.server.width() != scaledWidth ||
          cc.server.height() != scaledHeight) {
        g2.setRenderingHint(RenderingHints.KEY_RENDERING,
                            RenderingHints.VALUE_RENDER_QUALITY);
        g2.drawImage(frameBuffer.getImage(), 0, 0,
                     scaledWidth, scaledHeight, null);
      } else {
        g2.drawImage(frameBuffer.getImage(), 0, 0, null);
      }
    }
    g2.dispose();
  }

  public void setScaledSize(int width, int height)
  {
    assert(width != 0 && height != 0);
    String scaleString = scalingFactor.getValue();
    if (remoteResize.getValue()) {
      scaledWidth = width;
      scaledHeight = height;
      scaleRatioX = 1.00f;
      scaleRatioY = 1.00f;
    } else {
      if (scaleString.matches("^[0-9]+$")) {
        int scalingFactor = Integer.parseInt(scaleString);
        scaledWidth =
          (int)Math.floor((float)width * (float)scalingFactor/100.0);
        scaledHeight =
          (int)Math.floor((float)height * (float)scalingFactor/100.0);
      } else if (scaleString.equalsIgnoreCase("Auto")) {
        scaledWidth = width;
        scaledHeight = height;
      } else {
        float widthRatio = (float)width / (float)cc.server.width();
        float heightRatio = (float)height / (float)cc.server.height();
        float ratio = Math.min(widthRatio, heightRatio);
        scaledWidth = (int)Math.floor(cc.server.width() * ratio);
        scaledHeight = (int)Math.floor(cc.server.height() * ratio);
      }
      scaleRatioX = (float)scaledWidth / (float)cc.server.width();
      scaleRatioY = (float)scaledHeight / (float)cc.server.height();
    }
    if (scaledWidth != getWidth() || scaledHeight != getHeight())
      setSize(new Dimension(scaledWidth, scaledHeight));
  }

  private void handlePointerEvent(Point pos, int buttonMask)
  {
    if (!viewOnly.getValue()) {
      if (buttonMask != lastButtonMask || !pos.equals(lastPointerPos)) {
        try {
          if (cc.server.width() != scaledWidth ||
              cc.server.height() != scaledHeight) {
            int sx = (scaleRatioX == 1.00) ?
              pos.x : (int)Math.floor(pos.x / scaleRatioX);
            int sy = (scaleRatioY == 1.00) ?
              pos.y : (int)Math.floor(pos.y / scaleRatioY);
            pos = pos.translate(new Point(sx - pos.x, sy - pos.y));
          }
          cc.writer().writePointerEvent(pos, buttonMask);
        } catch (Exception e) {
          vlog.error("%s", e.getMessage());
          cc.close();
        }
      }
      lastPointerPos = pos;
      lastButtonMask = buttonMask;
    }
  }

  public void handleKeyPress(long keyCode, int keySym)
  {
    // Prevent recursion if the menu wants to send it's own
    // activation key.
    if ((menuKeySym != 0) && keySym == menuKeySym && !menuRecursion) {
      popupContextMenu();
      return;
    }

    if (viewOnly.getValue())
      return;

    if (keyCode == 0) {
      vlog.error("No key code specified on key press");
      return;
    }

    if (VncViewer.os.startsWith("mac os x")) {
      // Alt on OS X behaves more like AltGr on other systems, and to get
      // sane behaviour we should translate things in that manner for the
      // remote VNC server. However that means we lose the ability to use
      // Alt as a shortcut modifier. Do what RealVNC does and hijack the
      // left command key as an Alt replacement.
      switch (keySym) {
      case XK_Meta_L:
        keySym = XK_Alt_L;
        break;
      case XK_Meta_R:
        keySym = XK_Super_L;
        break;
      case XK_Alt_L:
        keySym = XK_Mode_switch;
        break;
      case XK_Alt_R:
        keySym = XK_ISO_Level3_Shift;
        break;
      }
    }

    if (VncViewer.os.startsWith("windows")) {
      // Ugly hack alert!
      //
      // Windows doesn't have a proper AltGr, but handles it using fake
      // Ctrl+Alt. Unfortunately X11 doesn't generally like the combination
      // Ctrl+Alt+AltGr, which we usually end up with when Xvnc tries to
      // get everything in the correct state. Cheat and temporarily release
      // Ctrl and Alt when we send some other symbol.
      if (downKeySym.containsValue(XK_Control_L) &&
          downKeySym.containsValue(XK_Alt_R)) {
        vlog.debug("Faking release of AltGr (Ctrl_L+Alt_R)");
        try {
          cc.writer().writeKeyEvent(XK_Control_L, false);
          cc.writer().writeKeyEvent(XK_Alt_R, false);
        } catch (Exception e) {
          vlog.error("%s", e.getMessage());
          cc.close();
        }
      }
    }

    // Because of the way keyboards work, we cannot expect to have the same
    // symbol on release as when pressed. This breaks the VNC protocol however,
    // so we need to keep track of what keysym a key _code_ generated on press
    // and send the same on release.
    downKeySym.put(keyCode, keySym);

    vlog.debug("Key pressed: 0x%016x => 0x%04x", keyCode, keySym);

    try {
      // Fake keycode?
      if (keyCode > 0xffffffffL)
        cc.writer().writeKeyEvent(keySym, true);
      else
        cc.writer().writeKeyEvent(keySym, true);
    } catch (Exception e) {
      vlog.error("%s", e.getMessage());
      cc.close();
    }

    if (VncViewer.os.startsWith("windows")) {
      // Ugly hack continued...
      if (downKeySym.containsValue(XK_Control_L) &&
          downKeySym.containsValue(XK_Alt_R)) {
        vlog.debug("Restoring AltGr state");
        try {
          cc.writer().writeKeyEvent(XK_Control_L, true);
          cc.writer().writeKeyEvent(XK_Alt_R, true);
        } catch (Exception e) {
          vlog.error("%s", e.getMessage());
          cc.close();
        }
      }
    }
  }

  public void handleKeyRelease(long keyCode)
  {
    Integer iter;

    if (viewOnly.getValue())
      return;

    iter = downKeySym.get(keyCode);
    if (iter == null) {
      // These occur somewhat frequently so let's not spam them unless
      // logging is turned up.
      vlog.debug("Unexpected release of key code %d", keyCode);
      return;
    }

    vlog.debug("Key released: 0x%016x => 0x%04x", keyCode, iter);

    try {
      if (keyCode > 0xffffffffL)
        cc.writer().writeKeyEvent(iter, false);
      else
        cc.writer().writeKeyEvent(iter, false);
    } catch (Exception e) {
      vlog.error("%s", e.getMessage());
      cc.close();
    }

    downKeySym.remove(keyCode);
  }

  private int handleSystemEvent(AWTEvent event)
  {

    if (event instanceof KeyEvent) {
      KeyEvent ev = (KeyEvent)event;
      if (KeyMap.get_keycode_fallback_extended(ev) == 0) {
        // Not much we can do with this...
        vlog.debug("Ignoring KeyEvent with unknown Java keycode");
        return 0;
      }

      if (ev.getID() == KeyEvent.KEY_PRESSED) {
        // Generate a fake keycode just for tracking if we can't figure
        // out the proper one.  Java virtual key codes aren't unique 
        // between left/right versions of keys, so we can't use them as
        // indexes to the downKeySym map.
        long keyCode = KeyMap.get_keycode_fallback_extended(ev) | ((long)ev.getKeyLocation()<<32);

        // Pressing Ctrl wreaks havoc with the symbol lookup, so turn
        // that off. But AltGr shows up as Ctrl_L+Alt_R in Windows, so
        // construct a new KeyEvent that uses a proper AltGraph for the
        // symbol lookup.
        int keySym;
        if (VncViewer.os.startsWith("windows") &&
            downKeySym.containsValue(XK_Control_L) &&
            downKeySym.containsValue(XK_Alt_R)) {
          int mask = ev.getModifiers();
          mask &= ~CTRL_MASK;
          mask &= ~ALT_MASK;
          mask |= ALT_GRAPH_MASK;
          AWTKeyStroke ks =
            AWTKeyStroke.getAWTKeyStroke(KeyMap.get_keycode_fallback_extended(ev), mask);
          // The mask manipulations above break key combinations involving AltGr
          // and a key with an accented letter on some keyboard layouts (i.e. IT).
          // So the code should first try the modified event, but if it returns no
          // symbol, the original event should be used.
          final KeyEvent winev = new KeyEvent((JComponent)ev.getSource(), ev.getID(),
                            ev.getWhen(), mask, KeyMap.get_keycode_fallback_extended(ev),
                            ks.getKeyChar(), ev.getKeyLocation());
          keySym = KeyMap.vkey_to_keysym(winev);
          if (keySym == KeyMap.NoSymbol)
            keySym = KeyMap.vkey_to_keysym(ev);
          else
            ev = winev;
        } else {
          keySym = KeyMap.vkey_to_keysym(ev);
        }

        if (keySym == KeyMap.NoSymbol)
          vlog.error("No symbol for virtual key 0x%016x", keyCode);

        if (VncViewer.os.startsWith("linux")) {
          switch (keySym) {
          // For the first few years, there wasn't a good consensus on what the
          // Windows keys should be mapped to for X11. So we need to help out a
          // bit and map all variants to the same key...
          case XK_Hyper_L:
            keySym = XK_Super_L;
            break;
          case XK_Hyper_R:
            keySym = XK_Super_R;
            break;
          // There has been several variants for Shift-Tab over the years.
          // RFB states that we should always send a normal tab.
          case XK_ISO_Left_Tab:
            keySym = XK_Tab;
            break;
          }
        }

        handleKeyPress(keyCode, keySym);

        if (VncViewer.os.startsWith("mac os x")) {
          // We don't get any release events for CapsLock, so we have to
          // send the release right away.
          if (keySym == XK_Caps_Lock)
            handleKeyRelease(keyCode);
        }

        return 1;
      } else if (ev.getID() == KeyEvent.KEY_RELEASED) {
        long keyCode = KeyMap.get_keycode_fallback_extended(ev) | ((long)ev.getKeyLocation()<<32);
        handleKeyRelease(keyCode);
        return 1;
      }
    }

    return 0;
  }

  private void initContextMenu()
  {
    contextMenu.setLightWeightPopupEnabled(false);

    contextMenu.removeAll();

    menu_add(contextMenu, "Exit viewer", KeyEvent.VK_X,
             this, ID.EXIT, EnumSet.of(MENU.DIVIDER));

    menu_add(contextMenu, "Full screen", KeyEvent.VK_F, this, ID.FULLSCREEN,
             window().fullscreen_active() ?
             EnumSet.of(MENU.TOGGLE, MENU.VALUE) : EnumSet.of(MENU.TOGGLE));
    menu_add(contextMenu, "Minimize", KeyEvent.VK_Z,
             this, ID.MINIMIZE, EnumSet.noneOf(MENU.class));
    menu_add(contextMenu, "Resize window to session", KeyEvent.VK_W,
             this, ID.RESIZE,
             window().fullscreen_active() ?
             EnumSet.of(MENU.INACTIVE, MENU.DIVIDER) : EnumSet.of(MENU.DIVIDER));

    menu_add(contextMenu, "Clipboard viewer...", KeyEvent.VK_UNDEFINED,
             this, ID.CLIPBOARD, EnumSet.of(MENU.DIVIDER));

    menu_add(contextMenu, "Ctrl", KeyEvent.VK_C,
             this, ID.CTRL,
             menuCtrlKey ? EnumSet.of(MENU.TOGGLE, MENU.VALUE) : EnumSet.of(MENU.TOGGLE));
    menu_add(contextMenu, "Alt", KeyEvent.VK_A,
             this, ID.ALT,
             menuAltKey ? EnumSet.of(MENU.TOGGLE, MENU.VALUE) : EnumSet.of(MENU.TOGGLE));

    if (menuKeySym != 0) {
      String sendMenuKey = String.format("Send %s", menuKey.getValueStr());
      menu_add(contextMenu, sendMenuKey, menuKeyJava,
               this, ID.MENUKEY, EnumSet.noneOf(MENU.class));
    }

    menu_add(contextMenu, "Send Ctrl-Alt-Del", KeyEvent.VK_D,
             this, ID.CTRLALTDEL, EnumSet.of(MENU.DIVIDER));

    menu_add(contextMenu, "Refresh screen", KeyEvent.VK_R,
             this, ID.REFRESH, EnumSet.of(MENU.DIVIDER));

    menu_add(contextMenu, "New connection...", KeyEvent.VK_N,
             this, ID.NEWVIEWER, EnumSet.of(MENU.DIVIDER));

    menu_add(contextMenu, "Options...", KeyEvent.VK_O,
             this, ID.OPTIONS, EnumSet.noneOf(MENU.class));
    menu_add(contextMenu, "Connection info...", KeyEvent.VK_I,
             this, ID.INFO, EnumSet.noneOf(MENU.class));
    menu_add(contextMenu, "About TigerVNC viewer...", KeyEvent.VK_T,
             this, ID.ABOUT, EnumSet.of(MENU.DIVIDER));

    menu_add(contextMenu, "Dismiss menu", KeyEvent.VK_M,
             this, ID.DISMISS, EnumSet.noneOf(MENU.class));
  }

  static void menu_add(JPopupMenu menu, String text,
                       int shortcut, ActionListener cb,
                       ID data, EnumSet<MENU> flags)
  {
    JMenuItem item;
    if (flags.contains(MENU.TOGGLE)) {
      item = new JCheckBoxMenuItem(text, flags.contains(MENU.VALUE));
    } else {
      if (shortcut != 0)
        item = new JMenuItem(text, shortcut);
      else
        item = new JMenuItem(text);
    }
    item.setActionCommand(data.toString());
    item.addActionListener(cb);
    item.setEnabled(!flags.contains(MENU.INACTIVE));
    menu.add(item);
    if (flags.contains(MENU.DIVIDER))
      menu.addSeparator();
  }

  void popupContextMenu()
  {
    // initialize context menu before display
    initContextMenu();

    contextMenu.setCursor(java.awt.Cursor.getDefaultCursor());

    contextMenu.show(this, lastPointerPos.x, lastPointerPos.y);
  }

  public void actionPerformed(ActionEvent ev)
  {
    switch(ID.valueOf(ev.getActionCommand())) {
    case EXIT:
      cc.close();
      break;
    case FULLSCREEN:
      if (window().fullscreen_active())
        window().fullscreen_off();
      else
        window().fullscreen_on();
      break;
    case MINIMIZE:
      if (window().fullscreen_active())
        window().fullscreen_off();
      window().setExtendedState(JFrame.ICONIFIED);
      break;
    case RESIZE:
      if (window().fullscreen_active())
        break;
      int dx = window().getInsets().left + window().getInsets().right;
      int dy = window().getInsets().top + window().getInsets().bottom;
      window().setSize(getWidth()+dx, getHeight()+dy);
      break;
    case CLIPBOARD:
      ClipboardDialog.showDialog(window());
      break;
    case CTRL:
      if (((JMenuItem)ev.getSource()).isSelected())
        handleKeyPress(0x1d, XK_Control_L);
      else
        handleKeyRelease(0x1d);
      menuCtrlKey = !menuCtrlKey;
      break;
    case ALT:
      if (((JMenuItem)ev.getSource()).isSelected())
        handleKeyPress(0x38, XK_Alt_L);
      else
        handleKeyRelease(0x38);
      menuAltKey = !menuAltKey;
      break;
    case MENUKEY:
      menuRecursion = true;
      handleKeyPress(menuKeyCode, menuKeySym);
      menuRecursion = false;
      handleKeyRelease(menuKeyCode);
      break;
    case CTRLALTDEL:
      handleKeyPress(0x1d, XK_Control_L);
      handleKeyPress(0x38, XK_Alt_L);
      handleKeyPress(0xd3, XK_Delete);

      handleKeyRelease(0xd3);
      handleKeyRelease(0x38);
      handleKeyRelease(0x1d);
      break;
    case REFRESH:
      cc.refreshFramebuffer();
      break;
    case NEWVIEWER:
      VncViewer.newViewer();
      break;
    case OPTIONS:
      OptionsDialog.showDialog(cc.desktop);
      break;
    case INFO:
      Window fullScreenWindow =
        DesktopWindow.getFullScreenWindow();
      if (fullScreenWindow != null)
        DesktopWindow.setFullScreenWindow(null);
      JOptionPane op = new JOptionPane(cc.connectionInfo(),
                                       JOptionPane.PLAIN_MESSAGE,
                                       JOptionPane.DEFAULT_OPTION);
      JDialog dlg = op.createDialog(window(), "VNC connection info");
      dlg.setIconImage(VncViewer.frameIcon);
      dlg.setAlwaysOnTop(true);
      dlg.setVisible(true);
      if (fullScreenWindow != null)
        DesktopWindow.setFullScreenWindow(fullScreenWindow);
      break;
    case ABOUT:
      VncViewer.about_vncviewer(cc.desktop);
      break;
    case DISMISS:
      break;
    }
  }

  private void setMenuKey()
  {
    menuKeyJava = MenuKey.getMenuKeyJavaCode();
    menuKeyCode = MenuKey.getMenuKeyCode();
    menuKeySym = MenuKey.getMenuKeySym();
  }

  public void handleOptions()
  {
    setMenuKey();
    /*
    setScaledSize(cc.server.width(), cc.server.height());
    if (!oldSize.equals(new Dimension(scaledWidth, scaledHeight))) {
    // Re-layout the DesktopWindow when the scaled size changes.
    // Ideally we'd do this with a ComponentListener, but unfortunately
    // sometimes a spurious resize event is triggered on the viewport
    // when the DesktopWindow is manually resized via the drag handles.
    if (cc.desktop != null && cc.desktop.isVisible()) {
      JScrollPane scroll = (JScrollPane)((JViewport)getParent()).getParent();
      scroll.setViewportBorder(BorderFactory.createEmptyBorder(0,0,0,0));
      cc.desktop.pack();
    }
    */
  }

  public void releaseDownKeys() {
    while (!downKeySym.isEmpty())
      handleKeyRelease(downKeySym.keySet().iterator().next());
  }

  private DesktopWindow window() {
    return (DesktopWindow)getTopLevelAncestor();
  }
  private int x() { return getX(); }
  private int y() { return getY(); }
  private int w() { return getWidth(); }
  private int h() { return getHeight(); }
  // access to cc by different threads is specified in CConn
  private CConn cc;

  // access to the following must be synchronized:
  private PlatformPixelBuffer frameBuffer;

  Point lastPointerPos = new Point(0, 0);
  int lastButtonMask = 0;

  private class DownMap extends HashMap<Long, Integer> {
    public DownMap(int capacity) {
      super(capacity);
    }
  }
  DownMap downKeySym = new DownMap(256);

  int menuKeySym;
  int menuKeyCode, menuKeyJava;
  JPopupMenu contextMenu;
  boolean menuRecursion = false;

  boolean menuCtrlKey = false;
  boolean menuAltKey = false;

  static Toolkit tk = Toolkit.getDefaultToolkit();

  public int scaledWidth = 0, scaledHeight = 0;
  float scaleRatioX, scaleRatioY;

  static BufferedImage cursor;
  static boolean useSystemCursor = false;
  Point cursorHotspot = new Point();

}<|MERGE_RESOLUTION|>--- conflicted
+++ resolved
@@ -167,20 +167,15 @@
     for (i = 0; i < width*height; i++)
       if (data[i*4 + 3] != 0) break;
 
-<<<<<<< HEAD
-    if ((i == width*height) && dotWhenNoCursor.getValue()) {
-      vlog.debug("Cursor is empty: Using dot");
-=======
     useSystemCursor = false;
     if ((i == width*height) && alwaysCursor.getValue()) {
       String cursorTypeStr = cursorType.getValueStr();
       if (cursorTypeStr.matches("^System$")) {
         useSystemCursor = true;
       } else {
-        vlog.debug("cursor is empty - using dot");
+        vlog.debug("Cursor is empty: Using dot");
       }
       // Do this anyway to prevent cursor being null
->>>>>>> 7f44ab96
       cursor = new BufferedImage(5, 5, BufferedImage.TYPE_INT_ARGB_PRE);
       cursor.setRGB(0, 0, 5, 5, dotcursor_xpm, 0, 5);
       cursorHotspot.x = cursorHotspot.y = 3;
