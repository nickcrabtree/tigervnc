/* Copyright (C) 2002-2005 RealVNC Ltd.  All Rights Reserved.
 * Copyright 2014-2020 Pierre Ossman for Cendio AB
 * 
 * This is free software; you can redistribute it and/or modify
 * it under the terms of the GNU General Public License as published by
 * the Free Software Foundation; either version 2 of the License, or
 * (at your option) any later version.
 * 
 * This software is distributed in the hope that it will be useful,
 * but WITHOUT ANY WARRANTY; without even the implied warranty of
 * MERCHANTABILITY or FITNESS FOR A PARTICULAR PURPOSE.  See the
 * GNU General Public License for more details.
 * 
 * You should have received a copy of the GNU General Public License
 * along with this software; if not, write to the Free Software
 * Foundation, Inc., 59 Temple Place - Suite 330, Boston, MA  02111-1307,
 * USA.
 */

//
// rdr::InStream marshalls data from a buffer stored in RDR (RFB Data
// Representation).
//

#ifndef __RDR_INSTREAM_H__
#define __RDR_INSTREAM_H__

#include <rdr/types.h>
#include <rdr/Exception.h>
#include <string.h> // for memcpy

// Check that callers are using InStream properly,
// useful when writing new protocol handling
#undef RFB_INSTREAM_CHECK

namespace rdr {

  class InStream {

  public:

    virtual ~InStream() {}

<<<<<<< HEAD
    // check() ensures there is buffer data for at least one item of size
    // itemSize bytes.  Returns the number of items in the buffer (up to a
    // maximum of nItems).  If wait is false, then instead of blocking to wait
    // for the bytes, zero is returned if the bytes are not immediately
    // available. If itemSize or nItems is zero, check() will return zero.
=======
    // avail() returns the number of bytes that are currenctly directly
    // available from the stream.

    inline size_t avail() {
#ifdef RFB_INSTREAM_CHECK
      checkedBytes = end - ptr;
#endif

      return end - ptr;
    }

    // hasData() ensures there is at least "length" bytes of buffer data,
    // possibly trying to fetch more data if there isn't enough right away

    inline bool hasData(size_t length) {
#ifdef RFB_INSTREAM_CHECK
      checkedBytes = 0;
#endif
>>>>>>> 8ddebf6d

      if (length > (size_t)(end - ptr)) {
        if (restorePoint != NULL) {
          bool ret;
          size_t restoreDiff;

<<<<<<< HEAD
      if (itemSize == 0 || nItems == 0)
        return 0;

      if (itemSize > (size_t)(end - ptr))
        return overrun(itemSize, nItems, wait);

      // itemSize cannot be zero at this point
      nAvail = (end - ptr) / itemSize;
      if (nAvail < nItems)
        return nAvail;
=======
          restoreDiff = ptr - restorePoint;
          ptr = restorePoint;

          ret = overrun(length + restoreDiff);
>>>>>>> 8ddebf6d

          restorePoint = ptr;
          ptr += restoreDiff;

          if (!ret)
            return false;
        } else {
          if (!overrun(length))
            return false;
        }
      }

#ifdef RFB_INSTREAM_CHECK
      checkedBytes = length;
#endif

      return true;
    }

<<<<<<< HEAD
    // checkNoWait() tries to make sure that the given number of bytes can
    // be read without blocking.  It returns true if this is the case, false
    // otherwise.  The length must be "small" (less than the buffer size).
    // If length is zero, checkNoWait() will return true.

    inline bool checkNoWait(size_t length)
    {
      return length == 0 || check(length, 1, false) > 0;
=======
    inline bool hasDataOrRestore(size_t length) {
      if (hasData(length))
        return true;
      gotoRestorePoint();
      return false;
    }

    inline void setRestorePoint() {
#ifdef RFB_INSTREAM_CHECK
      if (restorePoint != NULL)
        throw Exception("Nested use of input stream restore point");
#endif
      restorePoint = ptr;
    }
    inline void clearRestorePoint() {
#ifdef RFB_INSTREAM_CHECK
      if (restorePoint == NULL)
        throw Exception("Incorrect clearing of input stream restore point");
#endif
      restorePoint = NULL;
    }
    inline void gotoRestorePoint() {
#ifdef RFB_INSTREAM_CHECK
      if (restorePoint == NULL)
        throw Exception("Incorrect activation of input stream restore point");
#endif
      ptr = restorePoint;
      clearRestorePoint();
>>>>>>> 8ddebf6d
    }

    // readU/SN() methods read unsigned and signed N-bit integers.

    inline U8  readU8()  { check(1); return *ptr++; }
    inline U16 readU16() { check(2); int b0 = *ptr++; int b1 = *ptr++;
                           return b0 << 8 | b1; }
    inline U32 readU32() { check(4); int b0 = *ptr++; int b1 = *ptr++;
                                     int b2 = *ptr++; int b3 = *ptr++;
                           return b0 << 24 | b1 << 16 | b2 << 8 | b3; }

    inline S8  readS8()  { return (S8) readU8();  }
    inline S16 readS16() { return (S16)readU16(); }
    inline S32 readS32() { return (S32)readU32(); }

    // skip() ignores a number of bytes on the stream

    inline void skip(size_t bytes) {
      check(bytes);
      ptr += bytes;
    }

    // readBytes() reads an exact number of bytes.
    // If length is zero, readBytes() will return immediately.

    void readBytes(void* data, size_t length) {
      check(length);
      memcpy(data, ptr, length);
      ptr += length;
    }

    // readOpaqueN() reads a quantity without byte-swapping.

    inline U8  readOpaque8()  { return readU8(); }
    inline U16 readOpaque16() { check(2); U16 r; ((U8*)&r)[0] = *ptr++;
                                ((U8*)&r)[1] = *ptr++; return r; }
    inline U32 readOpaque32() { check(4); U32 r; ((U8*)&r)[0] = *ptr++;
                                ((U8*)&r)[1] = *ptr++; ((U8*)&r)[2] = *ptr++;
                                ((U8*)&r)[3] = *ptr++; return r; }

    // pos() returns the position in the stream.

    virtual size_t pos() = 0;

    // getptr() and setptr() are "dirty" methods which allow you direct access
    // to the buffer. This is useful for a stream which is a wrapper around an
    // some other stream API.

    inline const U8* getptr(size_t length) { check(length);
#ifdef RFB_INSTREAM_CHECK
                                             checkedBytes += length;
#endif
                                             return ptr; }
    inline void setptr(size_t length) { if (length > avail())
                                          throw Exception("Input stream overflow");
                                        skip(length); }

  private:

    const U8* restorePoint;
#ifdef RFB_INSTREAM_CHECK
    size_t checkedBytes;
#endif

    inline void check(size_t bytes) {
#ifdef RFB_INSTREAM_CHECK
      if (bytes > checkedBytes)
        throw Exception("Input stream used without underrun check");
      checkedBytes -= bytes;
#endif
      if (bytes > (size_t)(end - ptr))
        throw Exception("InStream buffer underrun");
    }

    // overrun() is implemented by a derived class to cope with buffer overrun.
    // It tries to ensure there are at least needed bytes of buffer data.
    // Returns true if it managed to satisfy the request, or false otherwise.

    virtual bool overrun(size_t needed) = 0;

  protected:

    InStream() : restorePoint(NULL)
#ifdef RFB_INSTREAM_CHECK
      ,checkedBytes(0)
#endif
     {}
    const U8* ptr;
    const U8* end;
  };

}

#endif<|MERGE_RESOLUTION|>--- conflicted
+++ resolved
@@ -41,13 +41,6 @@
 
     virtual ~InStream() {}
 
-<<<<<<< HEAD
-    // check() ensures there is buffer data for at least one item of size
-    // itemSize bytes.  Returns the number of items in the buffer (up to a
-    // maximum of nItems).  If wait is false, then instead of blocking to wait
-    // for the bytes, zero is returned if the bytes are not immediately
-    // available. If itemSize or nItems is zero, check() will return zero.
-=======
     // avail() returns the number of bytes that are currenctly directly
     // available from the stream.
 
@@ -66,30 +59,16 @@
 #ifdef RFB_INSTREAM_CHECK
       checkedBytes = 0;
 #endif
->>>>>>> 8ddebf6d
 
       if (length > (size_t)(end - ptr)) {
         if (restorePoint != NULL) {
           bool ret;
           size_t restoreDiff;
 
-<<<<<<< HEAD
-      if (itemSize == 0 || nItems == 0)
-        return 0;
-
-      if (itemSize > (size_t)(end - ptr))
-        return overrun(itemSize, nItems, wait);
-
-      // itemSize cannot be zero at this point
-      nAvail = (end - ptr) / itemSize;
-      if (nAvail < nItems)
-        return nAvail;
-=======
           restoreDiff = ptr - restorePoint;
           ptr = restorePoint;
 
           ret = overrun(length + restoreDiff);
->>>>>>> 8ddebf6d
 
           restorePoint = ptr;
           ptr += restoreDiff;
@@ -109,16 +88,6 @@
       return true;
     }
 
-<<<<<<< HEAD
-    // checkNoWait() tries to make sure that the given number of bytes can
-    // be read without blocking.  It returns true if this is the case, false
-    // otherwise.  The length must be "small" (less than the buffer size).
-    // If length is zero, checkNoWait() will return true.
-
-    inline bool checkNoWait(size_t length)
-    {
-      return length == 0 || check(length, 1, false) > 0;
-=======
     inline bool hasDataOrRestore(size_t length) {
       if (hasData(length))
         return true;
@@ -147,7 +116,6 @@
 #endif
       ptr = restorePoint;
       clearRestorePoint();
->>>>>>> 8ddebf6d
     }
 
     // readU/SN() methods read unsigned and signed N-bit integers.
@@ -171,7 +139,6 @@
     }
 
     // readBytes() reads an exact number of bytes.
-    // If length is zero, readBytes() will return immediately.
 
     void readBytes(void* data, size_t length) {
       check(length);
