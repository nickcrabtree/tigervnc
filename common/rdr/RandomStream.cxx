/* Copyright (C) 2002-2005 RealVNC Ltd.  All Rights Reserved.
 * 
 * This is free software; you can redistribute it and/or modify
 * it under the terms of the GNU General Public License as published by
 * the Free Software Foundation; either version 2 of the License, or
 * (at your option) any later version.
 * 
 * This software is distributed in the hope that it will be useful,
 * but WITHOUT ANY WARRANTY; without even the implied warranty of
 * MERCHANTABILITY or FITNESS FOR A PARTICULAR PURPOSE.  See the
 * GNU General Public License for more details.
 * 
 * You should have received a copy of the GNU General Public License
 * along with this software; if not, write to the Free Software
 * Foundation, Inc., 59 Temple Place - Suite 330, Boston, MA  02111-1307,
 * USA.
 */

#ifdef HAVE_CONFIG_H
#include <config.h>
#endif

#include <rdr/RandomStream.h>
#include <rdr/Exception.h>
#include <rfb/LogWriter.h>
#include <time.h>
#include <stdlib.h>
#ifndef WIN32
#include <unistd.h>
#include <errno.h>
#else
#define getpid() GetCurrentProcessId()
#ifndef RFB_HAVE_WINCRYPT
#pragma message("  NOTE: Not building WinCrypt-based RandomStream")
#endif
#endif

static rfb::LogWriter vlog("RandomStream");

using namespace rdr;

unsigned int RandomStream::seed;

RandomStream::RandomStream()
{
#ifdef RFB_HAVE_WINCRYPT
  provider = 0;
  if (!CryptAcquireContext(&provider, nullptr, nullptr,
                           PROV_RSA_FULL, 0)) {
    if (GetLastError() == (DWORD)NTE_BAD_KEYSET) {
      if (!CryptAcquireContext(&provider, nullptr, nullptr,
                               PROV_RSA_FULL, CRYPT_NEWKEYSET)) {
        vlog.error("Unable to create keyset");
        provider = 0;
      }
    } else {
      vlog.error("Unable to acquire context");
      provider = 0;
    }
  }
  if (!provider) {
#else
#ifndef WIN32
  fp = fopen("/dev/urandom", "r");
  if (!fp)
    fp = fopen("/dev/random", "r");
  if (!fp) {
#else
  {
#endif
#endif
    vlog.error("No OS supplied random source, using rand()");
    seed += (unsigned int) time(nullptr) + getpid() + getpid() * 987654 + rand();
    srand(seed);
  }
}

RandomStream::~RandomStream() {
#ifdef RFB_HAVE_WINCRYPT
  if (provider)
    CryptReleaseContext(provider, 0);
#endif
#ifndef WIN32
  if (fp) fclose(fp);
#endif
}

bool RandomStream::fillBuffer() {
#ifdef RFB_HAVE_WINCRYPT
  if (provider) {
    if (!CryptGenRandom(provider, availSpace(), (uint8_t*)end))
<<<<<<< HEAD
      throw rdr::win32_error("unable to CryptGenRandom", GetLastError());
=======
      throw rdr::Win32Exception("Unable to CryptGenRandom", GetLastError());
>>>>>>> 0af41e7f
    end += availSpace();
  } else {
#else
#ifndef WIN32
  if (fp) {
    size_t n = fread((uint8_t*)end, 1, availSpace(), fp);
    if (n <= 0)
<<<<<<< HEAD
      throw rdr::posix_error("reading /dev/urandom or /dev/random "
                             "failed", errno);
=======
      throw rdr::PosixException("Reading /dev/urandom or /dev/random failed",
                                errno);
>>>>>>> 0af41e7f
    end += n;
  } else {
#else
  {
#endif
#endif
    for (size_t i=availSpace(); i>0; i--)
      *(uint8_t*)end++ = (int) (256.0*rand()/(RAND_MAX+1.0));
  }

  return true;
}<|MERGE_RESOLUTION|>--- conflicted
+++ resolved
@@ -89,11 +89,7 @@
 #ifdef RFB_HAVE_WINCRYPT
   if (provider) {
     if (!CryptGenRandom(provider, availSpace(), (uint8_t*)end))
-<<<<<<< HEAD
-      throw rdr::win32_error("unable to CryptGenRandom", GetLastError());
-=======
-      throw rdr::Win32Exception("Unable to CryptGenRandom", GetLastError());
->>>>>>> 0af41e7f
+      throw rdr::win32_error("Unable to CryptGenRandom", GetLastError());
     end += availSpace();
   } else {
 #else
@@ -101,13 +97,8 @@
   if (fp) {
     size_t n = fread((uint8_t*)end, 1, availSpace(), fp);
     if (n <= 0)
-<<<<<<< HEAD
-      throw rdr::posix_error("reading /dev/urandom or /dev/random "
+      throw rdr::posix_error("Reading /dev/urandom or /dev/random "
                              "failed", errno);
-=======
-      throw rdr::PosixException("Reading /dev/urandom or /dev/random failed",
-                                errno);
->>>>>>> 0af41e7f
     end += n;
   } else {
 #else
