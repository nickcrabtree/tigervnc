/* Copyright (C) 2025 TigerVNC Team
 * 
 * This is free software; you can redistribute it and/or modify
 * it under the terms of the GNU General Public License as published by
 * the Free Software Foundation; either version 2 of the License, or
 * (at your option) any later version.
 * 
 * This software is distributed in the hope that it will be useful,
 * but WITHOUT ANY WARRANTY; without even the implied warranty of
 * MERCHANTABILITY or FITNESS FOR A PARTICULAR PURPOSE.  See the
 * GNU General Public License for more details.
 * 
 * You should have received a copy of the GNU General Public License
 * along with this software; if not, write to the Free Software
 * Foundation, Inc., 59 Temple Place - Suite 330, Boston, MA  02111-1307,
 * USA.
 */

#ifdef HAVE_CONFIG_H
#include <config.h>
#endif

#include <rfb/GlobalClientPersistentCache.h>
#include <core/LogWriter.h>
#include <rfb/cache/ArcCache.h>

#include <time.h>
#include <cstring>
#include <algorithm>
#include <fstream>
#include <sys/stat.h>
#include <errno.h>
#include <iostream>
#include <iomanip>
#include <limits>
#include <dirent.h>

#ifdef HAVE_GNUTLS
#include <gnutls/gnutls.h>
#include <gnutls/crypto.h>
#else
// Fallback to a simple checksum if GnuTLS not available
#include <zlib.h>
#endif

using namespace rfb;

static core::LogWriter vlog("PersistentCache");

// ============================================================================
// PersistentCache Debug Logger Implementation
// ============================================================================

PersistentCacheDebugLogger::PersistentCacheDebugLogger() {
  auto now = std::chrono::system_clock::now();
  auto time_val = std::chrono::system_clock::to_time_t(now);
  auto ms = std::chrono::duration_cast<std::chrono::milliseconds>(
    now.time_since_epoch()) % 1000;
  
  std::string timestamp = std::to_string(time_val) + "_" + std::to_string(ms.count());
  logFilename_ = "/tmp/persistentcache_debug_" + timestamp + ".log";
  
  logFile_.open(logFilename_, std::ios::out | std::ios::app);
  if (logFile_.is_open()) {
    std::cout << "PersistentCache debug log: " << logFilename_ << std::endl;
    log("=== PersistentCache Debug Log Started ===");
  } else {
    std::cerr << "Failed to open PersistentCache debug log: " << logFilename_ << std::endl;
  }
}

PersistentCacheDebugLogger::~PersistentCacheDebugLogger() {
  if (logFile_.is_open()) {
    log("=== PersistentCache Debug Log Ended ===");
    logFile_.close();
  }
}

void PersistentCacheDebugLogger::log(const std::string& message) {
  std::lock_guard<std::mutex> lock(logMutex_);
  if (logFile_.is_open()) {
    auto now = std::chrono::system_clock::now();
    auto time_val = std::chrono::system_clock::to_time_t(now);
    auto ms = std::chrono::duration_cast<std::chrono::milliseconds>(
      now.time_since_epoch()) % 1000;
    
    logFile_ << "[" << time_val << "." << std::setfill('0') << std::setw(3) << ms.count()
             << "] " << message << std::endl;
    logFile_.flush();
  }
}

static bool isSolidBlack(const uint8_t* pixels, size_t length)
{
  for (size_t i = 0; i < length; i++) {
    if (pixels[i] != 0)
      return false;
  }
  return true;
}

static size_t mbToBytesClamped(size_t mb)
{
  const unsigned long long mul = 1024ULL * 1024ULL;
  const unsigned long long max =
    static_cast<unsigned long long>(std::numeric_limits<size_t>::max());

  if (static_cast<unsigned long long>(mb) > (max / mul))
    return std::numeric_limits<size_t>::max();

  return static_cast<size_t>(static_cast<unsigned long long>(mb) * mul);
}

static size_t mbDoubleClamped(size_t mb)
{
  if (mb > (std::numeric_limits<size_t>::max() / 2))
    return std::numeric_limits<size_t>::max();
  return mb * 2;
}

// ============================================================================
// GlobalClientPersistentCache Implementation - ARC Algorithm with Sharded Storage
// ============================================================================

GlobalClientPersistentCache::GlobalClientPersistentCache(size_t maxMemorySizeMB,
                                                           size_t maxDiskSizeMB,
                                                           size_t shardSizeMB,
                                                           const std::string& cacheDirOverride)
  : maxMemorySize_(mbToBytesClamped(maxMemorySizeMB)),
    maxDiskSize_(mbToBytesClamped(maxDiskSizeMB == 0 ? mbDoubleClamped(maxMemorySizeMB) : maxDiskSizeMB)),
    shardSize_(mbToBytesClamped(shardSizeMB)),
    hydrationState_(HydrationState::Uninitialized),
    indexDirty_(false),
    currentShardId_(0),
    currentShardHandle_(nullptr),
    currentShardSize_(0)
{
  PersistentCacheDebugLogger::getInstance().log("GlobalClientPersistentCache constructor ENTER: memMB=" + 
    std::to_string(maxMemorySizeMB) + " diskMB=" + std::to_string(maxDiskSize_ / (1024*1024)));
  
  memset(&stats_, 0, sizeof(stats_));
  
  // Determine cache directory: allow viewer parameter override
  if (!cacheDirOverride.empty()) {
    cacheDir_ = cacheDirOverride;
  } else {
    const char* home = getenv("HOME");
    if (home) {
      cacheDir_ = std::string(home) + "/.cache/tigervnc/persistentcache";
    } else {
      cacheDir_ = "/tmp/tigervnc_persistentcache";
    }
  }
  
  vlog.debug("PersistentCache v3 (sharded): memory=%zuMB, disk=%zuMB, shard=%zuMB, dir=%s", 
             maxMemorySizeMB, maxDiskSize_ / (1024*1024), shardSizeMB, cacheDir_.c_str());

  // Create ARC cache with byte-based capacity; value size is measured via
  // CachedPixels::byteSize(). On eviction we record the full protocol hash
  // so DecodeManager can notify the server via eviction messages.
  arcCache_.reset(new rfb::cache::ArcCache<CacheKey, CachedPixels, CacheKeyHash>(
      maxMemorySize_,
      [](const CachedPixels& e) { return e.byteSize(); },
      [this](const CacheKey& key) {
        auto itHash = keyToHash_.find(key);
        if (itHash != keyToHash_.end()) {
          const std::vector<uint8_t>& fullHash = itHash->second;
          pendingEvictions_.push_back(fullHash);
          // Mark as cold - entry stays on disk but is evicted from memory
          auto it = indexMap_.find(fullHash);
          if (it != indexMap_.end()) {
            it->second.isCold = true;
            coldEntries_.insert(fullHash);
            indexDirty_ = true;
          }
          // Remove from dirty set (already written to shard)
          dirtyEntries_.erase(fullHash);
        }
      }
  ));
  
  PersistentCacheDebugLogger::getInstance().log("GlobalClientPersistentCache constructor EXIT: cacheDir=" + cacheDir_);
}

GlobalClientPersistentCache::~GlobalClientPersistentCache()
{
  PersistentCacheDebugLogger::getInstance().log("GlobalClientPersistentCache destructor ENTER: entries=" + std::to_string(cache_.size()));
  
  // Close current shard handle if open
  closeCurrentShard();
  
  vlog.debug("PersistentCache destroyed: %zu entries (%zu cold)", cache_.size(), coldEntries_.size());
  
  PersistentCacheDebugLogger::getInstance().log("GlobalClientPersistentCache destructor EXIT");
}

bool GlobalClientPersistentCache::has(const std::vector<uint8_t>& hash) const
{
  // Translate protocol-level hash to shared in-memory key
  auto itKey = hashToKey_.find(hash);
  if (itKey != hashToKey_.end() && arcCache_ && arcCache_->has(itKey->second))
    return true;
  // Also check indexMap_ for entries loaded but not yet hydrated
  return indexMap_.find(hash) != indexMap_.end();
}

const GlobalClientPersistentCache::CachedPixels* 
GlobalClientPersistentCache::get(const std::vector<uint8_t>& hash)
{
  if (!arcCache_) return nullptr;
  
  // First check if already in ARC cache (hot in memory)
  const CachedPixels* e = nullptr;
  auto itKey = hashToKey_.find(hash);
  if (itKey != hashToKey_.end()) {
    e = arcCache_->get(itKey->second);
  }
  if (e != nullptr) {
    stats_.cacheHits++;
    return e;
  }
  
  // Check if in index (either cold on disk, or not yet hydrated from startup)
  auto indexIt = indexMap_.find(hash);
  if (indexIt != indexMap_.end()) {
    // Entry exists on disk but not in memory - hydrate it now (on-demand)
    // This handles both:
    //   1. Initial lazy load (entry never hydrated)
    //   2. Cold entry re-hydration (was evicted from ARC but still on disk)
    if (hydrateEntry(hash)) {
      // Re-fetch from ARC cache after hydration
      auto itKey2 = hashToKey_.find(hash);
      if (itKey2 != hashToKey_.end())
        e = arcCache_->get(itKey2->second);
      if (e != nullptr) {
        stats_.cacheHits++;
        // If this was a cold entry, it's now hot again
        coldEntries_.erase(hash);
        return e;
      }
    }
    // Hydration failed - treat as miss
  }
  
  // Not found anywhere
  stats_.cacheMisses++;
  return nullptr;
}

const GlobalClientPersistentCache::CachedPixels*
GlobalClientPersistentCache::getByKey(const CacheKey& key)
{
  // Fast path: look up full hash corresponding to this CacheKey and
  // delegate to the existing get(const std::vector<uint8_t>&) path so
  // we reuse all hydration and stats logic.
  auto it = keyToHash_.find(key);
  if (it == keyToHash_.end()) {
    // No mapping from key→hash means we have never seen this content.
    stats_.cacheMisses++;
    return nullptr;
  }
  return get(it->second);
}

const GlobalClientPersistentCache::CachedPixels*
GlobalClientPersistentCache::getByCanonicalHash(uint64_t canonicalHash, uint16_t width, uint16_t height)
{
  // Lookup by canonical hash (server's lossless ID) and dimensions.
  // PREFERENCE ORDER:
  // 1) Lossless entry (actual == canonical)
  // 2) Lossy entry (actual != canonical)
  //
  // This ensures we prefer best-quality pixels when both variants exist.

  if (!arcCache_)
    return nullptr;

  const CachedPixels* lossyCandidate = nullptr;

  // 1) Scan hydrated entries in memory.
  for (const auto& kv : cache_) {
    const CachedPixels& entry = kv.second;
    if (entry.canonicalHash != canonicalHash ||
        entry.width != width ||
        entry.height != height)
      continue;

    const CachedPixels* e = arcCache_->get(kv.first);
    if (!e)
      continue;

    // Prefer lossless immediately.
    if (e->isLossless()) {
      stats_.cacheHits++;
      if (e->width * e->height > 1024 && isSolidBlack(e->pixels.data(), e->pixels.size())) {
        vlog.info("PersistentCache WARNING: Retrieved solid black entry (Hit)! canonical=%llu size=%dx%d",
                  (unsigned long long)canonicalHash, e->width, e->height);
      }
      return e;
    }

    if (!lossyCandidate)
      lossyCandidate = e;
  }

  // 2) If no lossless entry is hydrated, try to find a lossless entry on disk.
  // Index v5 persists canonicalHash for each entry, so we can filter without
  // hydrating unrelated payloads.
  for (const auto& idxKv : indexMap_) {
    const std::vector<uint8_t>& hash = idxKv.first;
    const IndexEntry& idx = idxKv.second;

    if (idx.width != width || idx.height != height)
      continue;
    if (idx.canonicalHash != canonicalHash)
      continue;

    // Prefer lossless-on-disk entries (actual == canonical).
    if (idx.key.contentHash != idx.canonicalHash)
      continue;

    if (!hydrateEntry(hash))
      continue;

    auto itKey = hashToKey_.find(hash);
    if (itKey == hashToKey_.end())
      continue;

    const CachedPixels* e = arcCache_->get(itKey->second);
    if (!e)
      continue;

    stats_.cacheHits++;
    coldEntries_.erase(hash);
    if (e->width * e->height > 1024 && isSolidBlack(e->pixels.data(), e->pixels.size())) {
      vlog.info("PersistentCache WARNING: Retrieved solid black entry (Hit/Hydrated)! canonical=%llu size=%dx%d",
                (unsigned long long)canonicalHash, e->width, e->height);
    }
    return e;
  }

  // 3) If we already have a lossy candidate in memory, use it.
  if (lossyCandidate) {
    stats_.cacheHits++;
    return lossyCandidate;
  }

  // 4) Otherwise, try to hydrate a lossy entry from disk.
  for (const auto& idxKv : indexMap_) {
    const std::vector<uint8_t>& hash = idxKv.first;
    const IndexEntry& idx = idxKv.second;

    if (idx.width != width || idx.height != height)
      continue;
    if (idx.canonicalHash != canonicalHash)
      continue;

    if (!hydrateEntry(hash))
      continue;

    auto itKey = hashToKey_.find(hash);
    if (itKey == hashToKey_.end())
      continue;

    const CachedPixels* e = arcCache_->get(itKey->second);
    if (!e)
      continue;

    stats_.cacheHits++;
    coldEntries_.erase(hash);
    if (e->width * e->height > 1024 && isSolidBlack(e->pixels.data(), e->pixels.size())) {
      vlog.info("PersistentCache WARNING: Retrieved solid black entry (Hit/Hydrated)! canonical=%llu size=%dx%d",
                (unsigned long long)canonicalHash, e->width, e->height);
    }
    return e;
  }

  stats_.cacheMisses++;
  return nullptr;
}

void GlobalClientPersistentCache::insert(uint64_t canonicalHash,
                                         uint64_t actualHash,
                                         const std::vector<uint8_t>& hash,
                                         const uint8_t* pixels,
                                         const PixelFormat& pf,
                                         uint16_t width, uint16_t height,
                                         uint16_t stridePixels,
                                         bool isPersistable)
{
  if (!arcCache_ || pixels == nullptr || width == 0 || height == 0)
    return;

  // NEW DESIGN: Index by actualHash (client's computed hash) for fast direct
  // lookup, but store canonicalHash so we can also lookup by canonical.
  CacheKey key;
  key.width = width;
  key.height = height;
  key.contentHash = actualHash;  // Index by actual hash

  // Update ARC statistics: treat new inserts as misses and
  // re-initialisations of existing entries as hits.
  if (arcCache_->has(key)) {
    stats_.cacheHits++;
  } else {
    stats_.cacheMisses++;
  }

  // Build CachedPixels entry and copy rows respecting stride (pixels)
  CachedPixels entry;
  entry.format = pf;
  entry.width = width;
  entry.height = height;
  entry.stridePixels = width;  // Stored contiguously
  entry.lastAccessTime = getCurrentTime();
  
  // NEW: Store both hashes
  entry.canonicalHash = canonicalHash;
  entry.actualHash = actualHash;
 
  const size_t bppBytes = pf.bpp / 8;
  const size_t rowBytes = (size_t)width * bppBytes;
  const size_t srcStrideBytes = (size_t)stridePixels * bppBytes;
  entry.pixels.resize((size_t)height * rowBytes);
  const uint8_t* src = pixels;
  uint8_t* dst = entry.pixels.data();
  for (uint16_t y = 0; y < height; y++) {
    memcpy(dst, src, rowBytes);
    src += srcStrideBytes;
    dst += rowBytes;
  }

  // Keep persistence map in sync
  cache_[key] = entry;
  arcCache_->insert(key, entry);

  if (width * height > 1024 && isSolidBlack(entry.pixels.data(), entry.pixels.size())) {
     vlog.info("PersistentCache WARNING: Inserting solid black entry! canonical=%llu actual=%llu size=%dx%d",
               (unsigned long long)canonicalHash, (unsigned long long)actualHash, width, height);
  }

  // Maintain bidirectional mapping between key and full hash
  keyToHash_[key] = hash;
  hashToKey_[hash] = key;
  
  // NEW DESIGN: Both lossy and lossless entries persist to disk.
  // The isPersistable flag should always be true now, but we keep it for
  // compatibility during transition.
  if (isPersistable)
    dirtyEntries_.insert(hash);
}

std::vector<std::vector<uint8_t>> 
GlobalClientPersistentCache::getAllHashes() const
{
  std::vector<std::vector<uint8_t>> hashes;
  // Include both hydrated entries (cache_) and index-only entries (indexMap_)
  hashes.reserve(cache_.size() + indexMap_.size());
  for (const auto& kv : cache_) {
    auto itHash = keyToHash_.find(kv.first);
    if (itHash != keyToHash_.end())
      hashes.push_back(itHash->second);
  }
  // Add index-only entries that haven't been hydrated yet
  for (const auto& entry : indexMap_) {
    // Skip if already in cache_ (would be duplicate)
    auto itKey = hashToKey_.find(entry.first);
    if (itKey == hashToKey_.end() || cache_.find(itKey->second) == cache_.end()) {
      hashes.push_back(entry.first);
    }
  }
  return hashes;
}

std::vector<uint64_t>
GlobalClientPersistentCache::getAllContentIds() const
{
  // HashList inventory should advertise *canonical* content IDs (server-side
  // lossless hashes). The viewer can satisfy these IDs even when only a lossy
  // variant is stored locally (dual-hash design), because lookups are by
  // canonicalHash.
  std::unordered_set<uint64_t> ids;
  ids.reserve(cache_.size() + indexMap_.size());

  // Hydrated entries
  for (const auto& kv : cache_) {
    const CachedPixels& entry = kv.second;
    if (entry.canonicalHash != 0)
      ids.insert(entry.canonicalHash);
    else
      ids.insert(kv.first.contentHash);
  }

  // Index-only entries (not yet hydrated)
  for (const auto& kv : indexMap_) {
    const IndexEntry& idx = kv.second;
    if (idx.canonicalHash != 0)
      ids.insert(idx.canonicalHash);
    else
      ids.insert(idx.key.contentHash);
  }

  return std::vector<uint64_t>(ids.begin(), ids.end());
}

void GlobalClientPersistentCache::clear()
{
  if (arcCache_) arcCache_->clear();
  cache_.clear();
  indexMap_.clear();
  coldEntries_.clear();
  dirtyEntries_.clear();
  indexDirty_ = false;
  hydrationQueue_.clear();
  pendingEvictions_.clear();
  keyToHash_.clear();
  hashToKey_.clear();
  stats_.totalEntries = 0;
  stats_.totalBytes = 0;
  vlog.debug("PersistentCache cleared");
}

GlobalClientPersistentCache::Stats 
GlobalClientPersistentCache::getStats() const
{
  Stats current = stats_;
  size_t totalEntries = cache_.size();
  size_t totalBytes = 0;
  size_t t1Count = 0, t2Count = 0, b1Count = 0, b2Count = 0, target = 0;
  if (arcCache_) {
    auto s = arcCache_->getStats();
    totalEntries = s.totalEntries;
    totalBytes = s.totalBytes;
    t1Count = s.t1Size;
    t2Count = s.t2Size;
    b1Count = s.b1Size;
    b2Count = s.b2Size;
    target = s.targetT1Size;
  }
  current.totalEntries = totalEntries;
  current.totalBytes = totalBytes;
  current.t1Size = t1Count;
  current.t2Size = t2Count;
  current.b1Size = b1Count;
  current.b2Size = b2Count;
  current.targetT1Size = target;
  return current;
}

void GlobalClientPersistentCache::resetStats()
{
  stats_.cacheHits = 0;
  stats_.cacheMisses = 0;
  stats_.evictions = 0;
}

void GlobalClientPersistentCache::invalidateByContentId(uint64_t cacheId)
{
  // Find all CacheKey entries whose 64-bit contentHash matches cacheId.
  // There may be multiple hashes/keys that share the same content ID; we
  // must remove them all and also drop any corresponding disk index
  // entries so they cannot be re-hydrated later.
  if (cache_.empty() && indexMap_.empty() && keyToHash_.empty())
    return;

  std::vector<CacheKey> keysToRemove;
  keysToRemove.reserve(keyToHash_.size());

  for (const auto &kv : keyToHash_) {
    const CacheKey &key = kv.first;
    if (key.contentHash == cacheId)
      keysToRemove.push_back(key);
  }

  if (keysToRemove.empty())
    return;

  for (const CacheKey &key : keysToRemove) {
    auto itHash = keyToHash_.find(key);
    if (itHash == keyToHash_.end())
      continue;

    const std::vector<uint8_t> &hash = itHash->second;

    // Remove from in-memory cache and bookkeeping maps.
    cache_.erase(key);
    keyToHash_.erase(itHash);

    auto htIt = hashToKey_.find(hash);
    if (htIt != hashToKey_.end())
      hashToKey_.erase(htIt);

    // Drop any index/disk metadata so this entry cannot be
    // re-hydrated from shards on a future lookup.
    auto idxIt = indexMap_.find(hash);
    if (idxIt != indexMap_.end())
      indexMap_.erase(idxIt);

    coldEntries_.erase(hash);
    dirtyEntries_.erase(hash);

    // Remove from hydration queue and pending-eviction bookkeeping.
    hydrationQueue_.remove(hash);

    auto evIt = std::remove(pendingEvictions_.begin(), pendingEvictions_.end(), hash);
    if (evIt != pendingEvictions_.end())
      pendingEvictions_.erase(evIt, pendingEvictions_.end());
  }

  // For correctness, blow away the ARC state entirely. Reconstructing a
  // precise erase operation is more complex and unnecessary for the cache
  // sizes used here, while clearing guarantees that no stale entries
  // remain resident in memory.
  if (arcCache_) {
    arcCache_->clear();
  }

  // Reset aggregate stats to reflect the new empty/trimmed state.
  stats_.totalEntries = cache_.size();
  stats_.totalBytes = 0;
}

void GlobalClientPersistentCache::setMaxSize(size_t maxSizeMB)
{
  maxMemorySize_ = maxSizeMB * 1024 * 1024;
  vlog.debug("PersistentCache memory size set to %zuMB", maxSizeMB);
  // Recreate arc cache to apply new capacity
  arcCache_.reset(new rfb::cache::ArcCache<CacheKey, CachedPixels, CacheKeyHash>(
      maxMemorySize_,
      [](const CachedPixels& e) { return e.byteSize(); },
      [this](const CacheKey& key) {
        auto itHash = keyToHash_.find(key);
        if (itHash != keyToHash_.end()) {
          const std::vector<uint8_t>& fullHash = itHash->second;
          pendingEvictions_.push_back(fullHash);
          auto it = indexMap_.find(fullHash);
          if (it != indexMap_.end()) {
            it->second.isCold = true;
            coldEntries_.insert(fullHash);
          }
          dirtyEntries_.erase(fullHash);
        }
      }
  ));
}

// ============================================================================
// v3 Sharded Storage Helper Methods
// ============================================================================

std::string GlobalClientPersistentCache::getIndexPath() const
{
  return cacheDir_ + "/index.dat";
}

std::string GlobalClientPersistentCache::getShardPath(uint16_t shardId) const
{
  char buf[32];
  snprintf(buf, sizeof(buf), "/shard_%04u.dat", shardId);
  return cacheDir_ + buf;
}

bool GlobalClientPersistentCache::ensureCacheDir()
{
  // Create directory (mkdir -p equivalent)
  std::string currentPath;
  for (size_t i = 0; i < cacheDir_.length(); i++) {
    if (cacheDir_[i] == '/' && i > 0) {
      currentPath = cacheDir_.substr(0, i);
      mkdir(currentPath.c_str(), 0755);
    }
  }
  mkdir(cacheDir_.c_str(), 0755);
  
  // Check if directory exists
  struct stat st;
  return stat(cacheDir_.c_str(), &st) == 0 && S_ISDIR(st.st_mode);
}

bool GlobalClientPersistentCache::openCurrentShard()
{
  if (currentShardHandle_)
    return true;  // Already open
  
  if (!ensureCacheDir())
    return false;
  
  std::string path = getShardPath(currentShardId_);
  currentShardHandle_ = fopen(path.c_str(), "ab");  // Append mode
  if (!currentShardHandle_) {
    vlog.error("PersistentCache: failed to open shard %u: %s", currentShardId_, strerror(errno));
    return false;
  }
  
  // Get current size
  fseek(currentShardHandle_, 0, SEEK_END);
  currentShardSize_ = ftell(currentShardHandle_);
  shardSizes_[currentShardId_] = currentShardSize_;
  
  return true;
}

void GlobalClientPersistentCache::closeCurrentShard()
{
  if (currentShardHandle_) {
    fclose(currentShardHandle_);
    currentShardHandle_ = nullptr;
  }
}

bool GlobalClientPersistentCache::writeEntryToShard(const std::vector<uint8_t>& hash, 
                                                     const CachedPixels& entry)
{
  // Check if current shard is full
  if (currentShardSize_ >= shardSize_) {
    closeCurrentShard();
    currentShardId_++;
    currentShardSize_ = 0;
  }
  
  if (!openCurrentShard())
    return false;
  
  // Record position before write
  uint32_t offset = currentShardSize_;
  
  // Write pixel data to shard
  errno = 0;
  size_t written = fwrite(entry.pixels.data(), 1, entry.pixels.size(), currentShardHandle_);
  if (written != entry.pixels.size()) {
    int err = errno;
    vlog.error("PersistentCache: failed to write to shard %u (%zu/%zu bytes written): %s",
               currentShardId_, written, entry.pixels.size(), strerror(err));
    return false;
  }
  if (fflush(currentShardHandle_) != 0) {
    int err = errno;
    vlog.error("PersistentCache: failed to flush shard %u: %s",
               currentShardId_, strerror(err));
    return false;
  }
  
  currentShardSize_ += written;
  shardSizes_[currentShardId_] = currentShardSize_;
  
  // Update index entry
  IndexEntry idx;
  idx.shardId = currentShardId_;
  idx.payloadOffset = offset;
  idx.payloadSize = entry.pixels.size();
  idx.width = entry.width;
  idx.height = entry.height;
  idx.stridePixels = entry.stridePixels;
  idx.format = entry.format;
  idx.isCold = false;
  idx.canonicalHash = entry.canonicalHash;
  
  indexMap_[hash] = idx;
  indexDirty_ = true;
  
  return true;
}

size_t GlobalClientPersistentCache::getDiskUsage() const
{
  size_t total = 0;
  for (const auto& entry : shardSizes_) {
    total += entry.second;
  }
  return total;
}

size_t GlobalClientPersistentCache::cleanupOrphanShardsOnDisk()
{
  // Build referenced shard set from the current index.
  std::unordered_set<uint16_t> referenced;
  referenced.reserve(indexMap_.size());
  for (const auto& kv : indexMap_) {
    referenced.insert(kv.second.shardId);
  }

  DIR* dirp = opendir(cacheDir_.c_str());
  if (!dirp)
    return 0;

  size_t reclaimed = 0;

  struct dirent* de;
  while ((de = readdir(dirp)) != nullptr) {
    const char* name = de->d_name;

    // shard_0000.dat
    unsigned shardIdTmp = 0;
    if (sscanf(name, "shard_%4u.dat", &shardIdTmp) != 1)
      continue;
    if (shardIdTmp > 0xFFFF)
      continue;

    uint16_t shardId = static_cast<uint16_t>(shardIdTmp);
    std::string path = getShardPath(shardId);

    struct stat st;
    if (stat(path.c_str(), &st) != 0)
      continue;
    if (!S_ISREG(st.st_mode))
      continue;

    if (referenced.find(shardId) == referenced.end()) {
      // Not referenced by index -> safe to delete.
      reclaimed += static_cast<size_t>(st.st_size);
      remove(path.c_str());
    } else {
      // Keep shardSizes_ aligned with actual file size.
      shardSizes_[shardId] = static_cast<size_t>(st.st_size);
    }
  }

  closedir(dirp);

  // Drop any shardSizes_ entries for shards that are no longer referenced.
  for (auto it = shardSizes_.begin(); it != shardSizes_.end();) {
    if (referenced.find(it->first) == referenced.end()) {
      it = shardSizes_.erase(it);
    } else {
      ++it;
    }
  }

  // Choose an append shard based on what's actually referenced.
  uint16_t maxId = 0;
  bool haveAny = false;
  for (const auto& kv : shardSizes_) {
    if (!haveAny || kv.first > maxId) {
      maxId = kv.first;
      haveAny = true;
    }
  }
  currentShardId_ = haveAny ? maxId : 0;
  currentShardSize_ = haveAny ? shardSizes_[currentShardId_] : 0;

  return reclaimed;
}

// ============================================================================
// Disk I/O Methods - v3 Sharded Format
// ============================================================================

bool GlobalClientPersistentCache::loadFromDisk()
{
  // Check for legacy v1/v2 single-file format and delete if found
  std::string legacyPath = cacheDir_ + ".dat";  // Old single-file path
  struct stat st;
  if (stat(legacyPath.c_str(), &st) == 0 && S_ISREG(st.st_mode)) {
    vlog.info("PersistentCache: detected legacy single-file format, deleting");
    remove(legacyPath.c_str());
  }
  
  // Also check for v2 format in the old default location
  const char* home = getenv("HOME");
  if (home) {
    std::string oldDefault = std::string(home) + "/.cache/tigervnc/persistentcache.dat";
    if (stat(oldDefault.c_str(), &st) == 0 && S_ISREG(st.st_mode)) {
      vlog.info("PersistentCache: detected v2 format at old location, deleting");
      remove(oldDefault.c_str());
    }
  }
  
  hydrationState_ = HydrationState::FullyHydrated;  // Start fresh
  return false;
}

bool GlobalClientPersistentCache::loadIndexFromDisk()
{
  std::string indexPath = getIndexPath();
  FILE* f = fopen(indexPath.c_str(), "rb");
  if (!f) {
    vlog.info("PersistentCache: no index file at %s (fresh start)", indexPath.c_str());
    hydrationState_ = HydrationState::FullyHydrated;
    return false;
  }
  
  // v3 index header
  struct IndexHeader {
    uint32_t magic;
    uint32_t version;
    uint64_t entryCount;
    uint64_t created;
    uint64_t lastAccess;
    uint16_t maxShardId;
    uint8_t reserved[30];
  } header;
  
  if (fread(&header, sizeof(header), 1, f) != 1) {
    vlog.error("PersistentCache: failed to read index header");
    fclose(f);
    return false;
  }
  
  const uint32_t MAGIC_V3 = 0x50435633;  // "PCV3"
  if (header.magic != MAGIC_V3) {
    vlog.info("PersistentCache: invalid/old index format, starting fresh");
    fclose(f);
    remove(indexPath.c_str());
    hydrationState_ = HydrationState::FullyHydrated;
    return false;
  }
  
  // v4 introduces canonicalHash field
  // v5 changes ContentHash to include dimensions
  // v6 fixes PixelFormat serialization (was truncated at 24 bytes)
  if (header.version != 6) {
    vlog.info("PersistentCache: unsupported index version %u (expected 6), starting fresh", header.version);
    fclose(f);
    remove(indexPath.c_str());
    hydrationState_ = HydrationState::FullyHydrated;
    return false;
  }
  
  vlog.info("PersistentCache: loading v6 index (%llu entries, %u shards)",
            (unsigned long long)header.entryCount, header.maxShardId + 1);
  
  indexMap_.clear();
  hydrationQueue_.clear();
  coldEntries_.clear();
  dirtyEntries_.clear();
  indexDirty_ = false;
  keyToHash_.clear();
  hashToKey_.clear();
  
    // Read index entries
    // Format v6: hash(16) + shardId(2) + offset(4) + size(4) + width(2) + height(2) + stride(2)
    //            + PixelFormat(16 bytes VNC wire format) + flags(1) + canonicalHash(8)
    for (uint64_t i = 0; i < header.entryCount; i++) {
      std::vector<uint8_t> hash(16);
      if (fread(hash.data(), 1, 16, f) != 16) break;
      
      IndexEntry entry;
      if (fread(&entry.shardId, sizeof(entry.shardId), 1, f) != 1) break;
      if (fread(&entry.payloadOffset, sizeof(entry.payloadOffset), 1, f) != 1) break;
      if (fread(&entry.payloadSize, sizeof(entry.payloadSize), 1, f) != 1) break;
      if (fread(&entry.width, sizeof(entry.width), 1, f) != 1) break;
      if (fread(&entry.height, sizeof(entry.height), 1, f) != 1) break;
      if (fread(&entry.stridePixels, sizeof(entry.stridePixels), 1, f) != 1) break;
      
      // Read PixelFormat in VNC wire format (16 bytes)
      // This matches the format used by PixelFormat::read()/write() methods
      struct {
        uint8_t bpp;
        uint8_t depth;
        uint8_t bigEndian;
        uint8_t trueColour;
        uint16_t redMax;
        uint16_t greenMax;
        uint16_t blueMax;
        uint8_t redShift;
        uint8_t greenShift;
        uint8_t blueShift;
        uint8_t padding[3];
      } pfData;  // 16 bytes total (VNC wire format)
      
      if (fread(&pfData, sizeof(pfData), 1, f) != 1) break;
      
      // Reconstruct PixelFormat from serialized data
      entry.format = PixelFormat(pfData.bpp, pfData.depth,
                                  pfData.bigEndian != 0, pfData.trueColour != 0,
                                  pfData.redMax, pfData.greenMax, pfData.blueMax,
                                  pfData.redShift, pfData.greenShift, pfData.blueShift);
      
      uint8_t flags;
      if (fread(&flags, 1, 1, f) != 1) break;
      entry.isCold = (flags & 0x01) != 0;

      // New in v4
      if (fread(&entry.canonicalHash, sizeof(entry.canonicalHash), 1, f) != 1) break;

    entry.key.width = entry.width;
    entry.key.height = entry.height;
    entry.key.contentHash = 0;
    if (!hash.empty()) {
      size_t n = std::min(hash.size(), sizeof(uint64_t));
      memcpy(&entry.key.contentHash, hash.data(), n);
    }

    indexMap_[hash] = entry;
    hydrationQueue_.push_back(hash);

    // Maintain bidirectional mapping so in-memory ARC/cache use ContentKey
    keyToHash_[entry.key] = hash;
    hashToKey_[hash] = entry.key;
    
    // Track shard sizes
    if (shardSizes_.find(entry.shardId) == shardSizes_.end()) {
      shardSizes_[entry.shardId] = 0;
    }
    size_t endOffset = entry.payloadOffset + entry.payloadSize;
    if (endOffset > shardSizes_[entry.shardId]) {
      shardSizes_[entry.shardId] = endOffset;
    }
  }
  
  fclose(f);
  
  // Delete any shard files that are no longer referenced by the index.
  // Without this, restarts can leak disk usage because shardSizes_ is rebuilt
  // solely from indexMap_ and would ignore orphan shard files left behind by
  // earlier GC/index rewrites.
  size_t orphanReclaimed = cleanupOrphanShardsOnDisk();
  if (orphanReclaimed > 0) {
    vlog.info("PersistentCache: removed %zuMB of orphan shard files during load",
              orphanReclaimed / (1024*1024));
  }

  hydrationState_ = HydrationState::IndexLoaded;
  
  vlog.info("PersistentCache: index loaded, %zu entries pending hydration",
            hydrationQueue_.size());
  
  return true;
}

bool GlobalClientPersistentCache::hydrateEntry(const std::vector<uint8_t>& hash)
{
  // Check if already hydrated in the ARC cache. Since the ARC key is
  // CacheKey, translate the protocol-level hash via hashToKey_.
  if (arcCache_) {
    auto itKey = hashToKey_.find(hash);
    if (itKey != hashToKey_.end() && arcCache_->has(itKey->second))
      return true;
  }
  
  // Find in index
  auto it = indexMap_.find(hash);
  if (it == indexMap_.end())
    return false;
  
  const IndexEntry& idx = it->second;
  
  // Open the shard file for reading
  std::string shardPath = getShardPath(idx.shardId);
  FILE* f = fopen(shardPath.c_str(), "rb");
  if (!f) {
    vlog.error("PersistentCache: cannot open shard %u for hydration", idx.shardId);
    return false;
  }
  
  // Seek to payload
  if (fseek(f, idx.payloadOffset, SEEK_SET) != 0) {
    vlog.error("PersistentCache: failed to seek in shard %u", idx.shardId);
    fclose(f);
    return false;
  }
  
  // Read pixel data
  std::vector<uint8_t> pixelData(idx.payloadSize);
  if (fread(pixelData.data(), 1, idx.payloadSize, f) != idx.payloadSize) {
    vlog.error("PersistentCache: failed to read from shard %u", idx.shardId);
    fclose(f);
    return false;
  }
  
  fclose(f);
  
  // Build CachedPixels entry
  CachedPixels entry;
  entry.format = idx.format;
  entry.width = idx.width;
  entry.height = idx.height;
  entry.stridePixels = idx.stridePixels;
  entry.lastAccessTime = getCurrentTime();
  entry.pixels = std::move(pixelData);
  
  // Restore hashes
  entry.canonicalHash = idx.canonicalHash;
  entry.actualHash = idx.key.contentHash;
  
  // Use the key stored in the index so CacheKey/ContentHash mapping stays
  // consistent across disk and memory.
  CacheKey key = idx.key;
  cache_[key] = entry;
  if (arcCache_)
    arcCache_->insert(key, entry);
  
  // Mark as hot (no longer cold)
  it->second.isCold = false;
  coldEntries_.erase(hash);
  indexDirty_ = true;
  
  // Remove from hydration queue
  hydrationQueue_.remove(hash);
  
  // Update hydration state
  if (hydrationQueue_.empty()) {
    hydrationState_ = HydrationState::FullyHydrated;
    vlog.debug("PersistentCache: fully hydrated");
  } else {
    hydrationState_ = HydrationState::PartiallyHydrated;
  }
  
  return true;
}

size_t GlobalClientPersistentCache::hydrateNextBatch(size_t maxEntries)
{
  if (hydrationQueue_.empty())
    return 0;
  
  size_t hydrated = 0;
  
  while (hydrated < maxEntries && !hydrationQueue_.empty()) {
    std::vector<uint8_t> hash = hydrationQueue_.front();
    
    if (hydrateEntry(hash)) {
      hydrated++;
    } else {
      // Failed to hydrate, remove from queue
      hydrationQueue_.pop_front();
    }
  }
  
  if (hydrated > 0) {
    vlog.debug("PersistentCache: proactively hydrated %zu entries, %zu remaining",
               hydrated, hydrationQueue_.size());
  }
  
  return hydrated;
}

size_t GlobalClientPersistentCache::flushDirtyEntries()
{
  size_t flushed = 0;

  // Write dirty payloads to shard files. If disk is full, try to reclaim
  // space by evicting cold entries and deleting orphan shards, then retry.
  if (!dirtyEntries_.empty()) {
    std::vector<std::vector<uint8_t>> toWrite;
    toWrite.reserve(dirtyEntries_.size());
    for (const auto& h : dirtyEntries_)
      toWrite.push_back(h);

    for (const auto& hash : toWrite) {
      auto keyIt = hashToKey_.find(hash);
      if (keyIt == hashToKey_.end()) {
        dirtyEntries_.erase(hash);
        continue;
      }

      auto cacheIt = cache_.find(keyIt->second);
      if (cacheIt == cache_.end()) {
        // Entry was evicted from RAM before we could persist it.
        dirtyEntries_.erase(hash);
        continue;
      }

      bool ok = writeEntryToShard(hash, cacheIt->second);
      if (!ok) {
        // Best-effort recovery: trim cold entries and orphan shards to
        // free disk, then retry once.
        garbageCollect();
        cleanupOrphanShardsOnDisk();
        ok = writeEntryToShard(hash, cacheIt->second);
      }

      if (ok) {
        flushed++;
        dirtyEntries_.erase(hash);
        indexDirty_ = true;
      }
    }
  }

  // Save the index (atomically) if anything changed. If this fails due to
  // lack of disk space, keep indexDirty_=true so we can retry later without
  // corrupting the existing index.
  if (indexDirty_) {
    if (saveToDisk()) {
      indexDirty_ = false;
      vlog.debug("PersistentCache: index saved (%zu entries)", indexMap_.size());
    } else {
      // Try once more after reclaiming space.
      garbageCollect();
      cleanupOrphanShardsOnDisk();
      if (saveToDisk()) {
        indexDirty_ = false;
        vlog.debug("PersistentCache: index saved after GC (%zu entries)", indexMap_.size());
      }
    }
  }

  // Enforce maxDiskSize_ as best-effort. This is primarily a safety valve;
  // if the user requested a very large disk cache then maxDiskSize_ may be
  // larger than the available disk.
  size_t diskUsage = getDiskUsage();
  if (diskUsage > maxDiskSize_) {
    vlog.debug("PersistentCache: disk usage %zuMB exceeds limit %zuMB, triggering GC",
               diskUsage / (1024*1024), maxDiskSize_ / (1024*1024));
    size_t reclaimed = garbageCollect();
    if (reclaimed > 0)
      saveToDisk();
  }

  return flushed;
}

size_t GlobalClientPersistentCache::garbageCollect()
{
  // GC strategy: remove entries from oldest shards that are cold
  // and exceed the disk limit
  
  size_t diskUsage = getDiskUsage();
  if (diskUsage <= maxDiskSize_ && coldEntries_.empty()) {
    return 0;  // Nothing to collect
  }
  
  size_t reclaimed = 0;
  
  // Find the oldest shard with cold entries
  // For simplicity, just remove cold entries until we're under the limit
  std::vector<std::vector<uint8_t>> toRemove;
  for (const auto& hash : coldEntries_) {
    if (diskUsage <= maxDiskSize_ * 0.9)  // Target 90% of limit
      break;
    
    auto it = indexMap_.find(hash);
    if (it != indexMap_.end()) {
      reclaimed += it->second.payloadSize;
      diskUsage -= it->second.payloadSize;
      toRemove.push_back(hash);
    }
  }
  // Remove from index and related maps.
  for (const auto& hash : toRemove) {
    auto itKey = hashToKey_.find(hash);
    if (itKey != hashToKey_.end()) {
      keyToHash_.erase(itKey->second);
      hashToKey_.erase(itKey);
    }
    indexMap_.erase(hash);
    coldEntries_.erase(hash);
    hydrationQueue_.remove(hash);
  }
  if (!toRemove.empty())
    indexDirty_ = true;

  // Delete any shard files that became unreferenced as a result of trimming.
  // This is the key step that actually reclaims disk space.
  size_t orphanReclaimed = cleanupOrphanShardsOnDisk();
  reclaimed += orphanReclaimed;

  if (reclaimed > 0) {
    vlog.debug("PersistentCache: GC reclaimed %zuKB (%zu entries, %zuKB orphan shards)",
               reclaimed / 1024,
               toRemove.size(),
               orphanReclaimed / 1024);
  }

  return reclaimed;
}

bool GlobalClientPersistentCache::saveToDisk()
{
  closeCurrentShard();

  if (!ensureCacheDir())
    return false;

  // Best-effort cleanup of orphan shards so we don't waste disk space.
  cleanupOrphanShardsOnDisk();

  std::string indexPath = getIndexPath();
  std::string tmpPath = indexPath + ".tmp";

  FILE* f = fopen(tmpPath.c_str(), "wb");
  if (!f) {
    vlog.error("PersistentCache: failed to open temporary index for writing: %s", strerror(errno));
    return false;
  }

  auto writeOrFail = [&](const void* ptr, size_t sz, size_t n, const char* what) -> bool {
    if (fwrite(ptr, sz, n, f) != n) {
      int err = errno;
      vlog.error("PersistentCache: failed writing %s to %s: %s", what, tmpPath.c_str(), strerror(err));
      return false;
    }
    return true;
  };

  // Find max shard ID
  uint16_t maxShardId = 0;
  for (const auto& entry : indexMap_) {
    if (entry.second.shardId > maxShardId)
      maxShardId = entry.second.shardId;
  }

  // Write v5 index header
  struct IndexHeader {
    uint32_t magic;
    uint32_t version;
    uint64_t entryCount;
    uint64_t created;
    uint64_t lastAccess;
    uint16_t maxShardId;
    uint8_t reserved[30];
  } header;

  memset(&header, 0, sizeof(header));
  header.magic = 0x50435633;  // "PCV3" (magic stays same, version bumped)
  header.version = 6;
  header.entryCount = indexMap_.size();
  header.created = time(nullptr);
  header.lastAccess = time(nullptr);
  header.maxShardId = maxShardId;

  if (!writeOrFail(&header, sizeof(header), 1, "index header")) {
    fclose(f);
    remove(tmpPath.c_str());
    return false;
  }

  // Write index entries
  for (const auto& entry : indexMap_) {
    const std::vector<uint8_t>& hash = entry.first;
    const IndexEntry& idx = entry.second;

    // Pad/truncate hash to 16 bytes
    uint8_t hashBuf[16] = {0};
    size_t copyLen = std::min(hash.size(), (size_t)16);
    memcpy(hashBuf, hash.data(), copyLen);
    if (!writeOrFail(hashBuf, 1, 16, "hash")) {
      fclose(f);
      remove(tmpPath.c_str());
      return false;
    }

    if (!writeOrFail(&idx.shardId, sizeof(idx.shardId), 1, "shardId") ||
        !writeOrFail(&idx.payloadOffset, sizeof(idx.payloadOffset), 1, "payloadOffset") ||
        !writeOrFail(&idx.payloadSize, sizeof(idx.payloadSize), 1, "payloadSize") ||
        !writeOrFail(&idx.width, sizeof(idx.width), 1, "width") ||
        !writeOrFail(&idx.height, sizeof(idx.height), 1, "height") ||
        !writeOrFail(&idx.stridePixels, sizeof(idx.stridePixels), 1, "stridePixels")) {
      fclose(f);
      remove(tmpPath.c_str());
      return false;
    }
    
    // Write PixelFormat in VNC wire format (16 bytes)
    // This matches the format used by PixelFormat::read()/write() methods
    struct {
      uint8_t bpp;
      uint8_t depth;
      uint8_t bigEndian;
      uint8_t trueColour;
      uint16_t redMax;
      uint16_t greenMax;
      uint16_t blueMax;
      uint8_t redShift;
      uint8_t greenShift;
      uint8_t blueShift;
      uint8_t padding[3];
    } pfData;  // 16 bytes total (VNC wire format)
    
    pfData.bpp = (uint8_t)idx.format.bpp;
    pfData.depth = (uint8_t)idx.format.depth;
    pfData.trueColour = idx.format.trueColour ? 1 : 0;
    pfData.bigEndian = idx.format.isBigEndian() ? 1 : 0;
    
    // Access protected fields via raw memory (same platform, same layout)
    // These fields are at fixed offsets from the start of PixelFormat:
    // redMax at offset 12, greenMax at 16, blueMax at 20
    // redShift at 24, greenShift at 28, blueShift at 32
    const uint8_t* pfRaw = reinterpret_cast<const uint8_t*>(&idx.format);
    int32_t redMax, greenMax, blueMax, redShift, greenShift, blueShift;
    memcpy(&redMax, pfRaw + 12, 4);
    memcpy(&greenMax, pfRaw + 16, 4);
    memcpy(&blueMax, pfRaw + 20, 4);
    memcpy(&redShift, pfRaw + 24, 4);
    memcpy(&greenShift, pfRaw + 28, 4);
    memcpy(&blueShift, pfRaw + 32, 4);
    
    pfData.redMax = (uint16_t)redMax;
    pfData.greenMax = (uint16_t)greenMax;
    pfData.blueMax = (uint16_t)blueMax;
    pfData.redShift = (uint8_t)redShift;
    pfData.greenShift = (uint8_t)greenShift;
    pfData.blueShift = (uint8_t)blueShift;
    pfData.padding[0] = 0;
    pfData.padding[1] = 0;
    pfData.padding[2] = 0;
    
    if (!writeOrFail(&pfData, sizeof(pfData), 1, "PixelFormat")) {
      fclose(f);
      remove(tmpPath.c_str());
      return false;
    }

    uint8_t flags = idx.isCold ? 0x01 : 0x00;
    if (!writeOrFail(&flags, 1, 1, "flags") ||
        !writeOrFail(&idx.canonicalHash, sizeof(idx.canonicalHash), 1, "canonicalHash")) {
      fclose(f);
      remove(tmpPath.c_str());
      return false;
    }
  }

  if (fclose(f) != 0) {
    int err = errno;
    vlog.error("PersistentCache: failed to close %s: %s", tmpPath.c_str(), strerror(err));
    remove(tmpPath.c_str());
    return false;
  }

  // Atomically replace the old index. If rename fails, keep the old index.
  if (rename(tmpPath.c_str(), indexPath.c_str()) != 0) {
    int err = errno;
    vlog.error("PersistentCache: failed to rename %s to %s: %s",
               tmpPath.c_str(), indexPath.c_str(), strerror(err));
    remove(tmpPath.c_str());
    return false;
  }

<<<<<<< HEAD
  vlog.info("PersistentCache: saved v6 index with %zu entries", indexMap_.size());
=======
  vlog.debug("PersistentCache: saved v5 index with %zu entries", indexMap_.size());
>>>>>>> 9f910700
  return true;
}

uint32_t GlobalClientPersistentCache::getCurrentTime() const
{
  return (uint32_t)time(nullptr);
}

std::string GlobalClientPersistentCache::dumpDebugState(const std::string& outputDir) const
{
  // Generate timestamped filename
  time_t now = time(nullptr);
  struct tm tmNow;
  localtime_r(&now, &tmNow);
  char timestamp[32];
  strftime(timestamp, sizeof(timestamp), "%Y%m%d_%H%M%S", &tmNow);
  
  std::string dumpPath = outputDir + "/pcache_debug_" + timestamp + ".txt";
  
  FILE* f = fopen(dumpPath.c_str(), "w");
  if (!f) {
    vlog.error("Failed to open debug dump file: %s", dumpPath.c_str());
    return "";
  }
  
  fprintf(f, "=== PersistentCache Debug Dump ===\n");
  fprintf(f, "Timestamp: %s\n", timestamp);
  fprintf(f, "Cache directory: %s\n", cacheDir_.c_str());
  fprintf(f, "\n=== Configuration ===\n");
  fprintf(f, "Max memory size: %zu bytes (%.1f MB)\n", maxMemorySize_, maxMemorySize_ / (1024.0 * 1024.0));
  fprintf(f, "Max disk size: %zu bytes (%.1f MB)\n", maxDiskSize_, maxDiskSize_ / (1024.0 * 1024.0));
  fprintf(f, "Shard size: %zu bytes (%.1f MB)\n", shardSize_, shardSize_ / (1024.0 * 1024.0));
  
  fprintf(f, "\n=== Statistics ===\n");
  fprintf(f, "Total entries: %zu\n", stats_.totalEntries);
  fprintf(f, "Total bytes: %zu\n", stats_.totalBytes);
  fprintf(f, "Cache hits: %llu\n", (unsigned long long)stats_.cacheHits);
  fprintf(f, "Cache misses: %llu\n", (unsigned long long)stats_.cacheMisses);
  fprintf(f, "Evictions: %llu\n", (unsigned long long)stats_.evictions);
  fprintf(f, "T1 size: %zu, T2 size: %zu\n", stats_.t1Size, stats_.t2Size);
  fprintf(f, "B1 size: %zu, B2 size: %zu\n", stats_.b1Size, stats_.b2Size);
  fprintf(f, "Target T1 size (p): %zu\n", stats_.targetT1Size);
  
  fprintf(f, "\n=== Hydration State ===\n");
  const char* stateStr = "Unknown";
  switch (hydrationState_) {
    case HydrationState::Uninitialized: stateStr = "Uninitialized"; break;
    case HydrationState::IndexLoaded: stateStr = "IndexLoaded"; break;
    case HydrationState::PartiallyHydrated: stateStr = "PartiallyHydrated"; break;
    case HydrationState::FullyHydrated: stateStr = "FullyHydrated"; break;
  }
  fprintf(f, "Hydration state: %s\n", stateStr);
  fprintf(f, "Hydration queue size: %zu\n", hydrationQueue_.size());
  fprintf(f, "Cold entries (on disk, not in memory): %zu\n", coldEntries_.size());
  fprintf(f, "Dirty entries (pending disk write): %zu\n", dirtyEntries_.size());
  fprintf(f, "Index dirty: %s\n", indexDirty_ ? "yes" : "no");
  
  fprintf(f, "\n=== In-Memory Cache Entries (%zu) ===\n", cache_.size());
  size_t entryNum = 0;
  for (const auto& kv : cache_) {
    const CacheKey& key = kv.first;
    const CachedPixels& entry = kv.second;
    
    fprintf(f, "\nEntry %zu:\n", entryNum++);
    fprintf(f, "  Key: w=%u h=%u contentHash=0x%016llx\n",
            key.width, key.height, (unsigned long long)key.contentHash);
    fprintf(f, "  Canonical hash: 0x%016llx\n", (unsigned long long)entry.canonicalHash);
    fprintf(f, "  Actual hash: 0x%016llx\n", (unsigned long long)entry.actualHash);
    fprintf(f, "  Is lossless: %s\n", entry.isLossless() ? "yes" : "no");
    fprintf(f, "  Dimensions: %ux%u, stride=%u pixels\n", entry.width, entry.height, entry.stridePixels);
    fprintf(f, "  Pixel format: depth=%d bpp=%d\n", entry.format.depth, entry.format.bpp);
    fprintf(f, "  Pixel data size: %zu bytes\n", entry.pixels.size());
    fprintf(f, "  Is hydrated: %s\n", entry.isHydrated() ? "yes" : "no");
    fprintf(f, "  Last access time: %u\n", entry.lastAccessTime);
    
    // Check for suspicious patterns in pixel data
    if (entry.isHydrated() && !entry.pixels.empty()) {
      bool allZero = true;
      bool allSame = true;
      uint8_t firstByte = entry.pixels[0];
      for (size_t i = 0; i < entry.pixels.size() && (allZero || allSame); i++) {
        if (entry.pixels[i] != 0) allZero = false;
        if (entry.pixels[i] != firstByte) allSame = false;
      }
      if (allZero) {
        fprintf(f, "  WARNING: All pixel bytes are zero (black rect)!\n");
      } else if (allSame) {
        fprintf(f, "  Note: All pixel bytes are same value (0x%02x)\n", firstByte);
      }
      
      // Sample first few bytes for debugging
      fprintf(f, "  First 16 bytes: ");
      for (size_t i = 0; i < std::min(entry.pixels.size(), (size_t)16); i++) {
        fprintf(f, "%02x ", entry.pixels[i]);
      }
      fprintf(f, "\n");
    }
    
    // Limit output for very large caches
    if (entryNum >= 100) {
      fprintf(f, "\n... (truncated, %zu more entries)\n", cache_.size() - entryNum);
      break;
    }
  }
  
  fprintf(f, "\n=== Index Map Entries (%zu) ===\n", indexMap_.size());
  size_t idxNum = 0;
  for (const auto& kv : indexMap_) {
    const std::vector<uint8_t>& hash = kv.first;
    const IndexEntry& idx = kv.second;
    
    fprintf(f, "\nIndex entry %zu:\n", idxNum++);
    fprintf(f, "  Hash (first 16 bytes): ");
    for (size_t i = 0; i < std::min(hash.size(), (size_t)16); i++) {
      fprintf(f, "%02x", hash[i]);
    }
    fprintf(f, "\n");
    fprintf(f, "  Shard: %u, offset: %u, size: %u\n", idx.shardId, idx.payloadOffset, idx.payloadSize);
    fprintf(f, "  Dimensions: %ux%u, stride=%u\n", idx.width, idx.height, idx.stridePixels);
    fprintf(f, "  Canonical hash: 0x%016llx\n", (unsigned long long)idx.canonicalHash);
    fprintf(f, "  Is cold: %s\n", idx.isCold ? "yes" : "no");
    
    if (idxNum >= 100) {
      fprintf(f, "\n... (truncated, %zu more index entries)\n", indexMap_.size() - idxNum);
      break;
    }
  }
  
  fprintf(f, "\n=== Pending Evictions (%zu) ===\n", pendingEvictions_.size());
  for (size_t i = 0; i < std::min(pendingEvictions_.size(), (size_t)20); i++) {
    const auto& hash = pendingEvictions_[i];
    fprintf(f, "  ");
    for (size_t j = 0; j < std::min(hash.size(), (size_t)8); j++) {
      fprintf(f, "%02x", hash[j]);
    }
    fprintf(f, "\n");
  }
  
  fprintf(f, "\n=== End of Debug Dump ===\n");
  fclose(f);
  
  vlog.info("PersistentCache debug state dumped to: %s", dumpPath.c_str());
  return dumpPath;
}<|MERGE_RESOLUTION|>--- conflicted
+++ resolved
@@ -1417,11 +1417,8 @@
     return false;
   }
 
-<<<<<<< HEAD
-  vlog.info("PersistentCache: saved v6 index with %zu entries", indexMap_.size());
-=======
-  vlog.debug("PersistentCache: saved v5 index with %zu entries", indexMap_.size());
->>>>>>> 9f910700
+  vlog.debug("PersistentCache: saved v6 index with %zu entries", indexMap_.size());
+
   return true;
 }
 
