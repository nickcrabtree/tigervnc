/* Copyright (C) 2002-2005 RealVNC Ltd.  All Rights Reserved.
 * 
 * This is free software; you can redistribute it and/or modify
 * it under the terms of the GNU General Public License as published by
 * the Free Software Foundation; either version 2 of the License, or
 * (at your option) any later version.
 * 
 * This software is distributed in the hope that it will be useful,
 * but WITHOUT ANY WARRANTY; without even the implied warranty of
 * MERCHANTABILITY or FITNESS FOR A PARTICULAR PURPOSE.  See the
 * GNU General Public License for more details.
 * 
 * You should have received a copy of the GNU General Public License
 * along with this software; if not, write to the Free Software
 * Foundation, Inc., 59 Temple Place - Suite 330, Boston, MA  02111-1307,
 * USA.
 */
//
// InputHandler - abstract interface for accepting keyboard &
// pointer input and clipboard data.
//

#ifndef __RFB_INPUTHANDLER_H__
#define __RFB_INPUTHANDLER_H__

#include <rdr/types.h>
#include <rfb/Rect.h>
#include <rfb/util.h>

namespace rfb {

  class InputHandler {
  public:
    virtual ~InputHandler() {}
<<<<<<< HEAD
    virtual void keyEvent(rdr::U32 keysym, rdr::U32 keycode, bool down) {}
    virtual void pointerEvent(const Point& pos, int buttonMask) {}
    virtual void clientCutText(const char* str, int len) {}
=======
    virtual void keyEvent(rdr::U32 __unused_attr key,
                          bool __unused_attr down) { }
    virtual void pointerEvent(const Point& __unused_attr pos,
                              int __unused_attr buttonMask) { }
    virtual void clientCutText(const char* __unused_attr str,
                               int __unused_attr len) { }
>>>>>>> 0c81bbb7
  };

}
#endif<|MERGE_RESOLUTION|>--- conflicted
+++ resolved
@@ -32,18 +32,13 @@
   class InputHandler {
   public:
     virtual ~InputHandler() {}
-<<<<<<< HEAD
-    virtual void keyEvent(rdr::U32 keysym, rdr::U32 keycode, bool down) {}
-    virtual void pointerEvent(const Point& pos, int buttonMask) {}
-    virtual void clientCutText(const char* str, int len) {}
-=======
-    virtual void keyEvent(rdr::U32 __unused_attr key,
+    virtual void keyEvent(rdr::U32 __unused_attr keysym,
+                          rdr::U32 __unused_attr keycode,
                           bool __unused_attr down) { }
     virtual void pointerEvent(const Point& __unused_attr pos,
                               int __unused_attr buttonMask) { }
     virtual void clientCutText(const char* __unused_attr str,
                                int __unused_attr len) { }
->>>>>>> 0c81bbb7
   };
 
 }
