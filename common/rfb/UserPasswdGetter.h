/* Copyright (C) 2002-2005 RealVNC Ltd.  All Rights Reserved.
 * 
 * This is free software; you can redistribute it and/or modify
 * it under the terms of the GNU General Public License as published by
 * the Free Software Foundation; either version 2 of the License, or
 * (at your option) any later version.
 * 
 * This software is distributed in the hope that it will be useful,
 * but WITHOUT ANY WARRANTY; without even the implied warranty of
 * MERCHANTABILITY or FITNESS FOR A PARTICULAR PURPOSE.  See the
 * GNU General Public License for more details.
 * 
 * You should have received a copy of the GNU General Public License
 * along with this software; if not, write to the Free Software
 * Foundation, Inc., 59 Temple Place - Suite 330, Boston, MA  02111-1307,
 * USA.
 */
#ifndef __RFB_USERPASSWDGETTER_H__
#define __RFB_USERPASSWDGETTER_H__
namespace rfb {
  class UserPasswdGetter {
  public:
    // getUserPasswd gets the username and password.  This might involve a
    // dialog, getpass(), etc.  The user buffer pointer can be null, in which
    // case no user name will be retrieved.  The caller MUST delete [] the
    // result(s).
<<<<<<< HEAD
    virtual void getUserPasswd(bool secure, char** user, char** password)=0;
=======
    virtual void getUserPasswd(char** user, char** password)=0;

    virtual ~UserPasswdGetter() {}
>>>>>>> 0c81bbb7
  };
}
#endif<|MERGE_RESOLUTION|>--- conflicted
+++ resolved
@@ -24,13 +24,9 @@
     // dialog, getpass(), etc.  The user buffer pointer can be null, in which
     // case no user name will be retrieved.  The caller MUST delete [] the
     // result(s).
-<<<<<<< HEAD
     virtual void getUserPasswd(bool secure, char** user, char** password)=0;
-=======
-    virtual void getUserPasswd(char** user, char** password)=0;
 
     virtual ~UserPasswdGetter() {}
->>>>>>> 0c81bbb7
   };
 }
 #endif