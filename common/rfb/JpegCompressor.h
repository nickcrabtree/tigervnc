/* Copyright (C) 2002-2005 RealVNC Ltd.  All Rights Reserved.
 * Copyright (C) 2011 D. R. Commander.  All Rights Reserved.
 * 
 * This is free software; you can redistribute it and/or modify
 * it under the terms of the GNU General Public License as published by
 * the Free Software Foundation; either version 2 of the License, or
 * (at your option) any later version.
 * 
 * This software is distributed in the hope that it will be useful,
 * but WITHOUT ANY WARRANTY; without even the implied warranty of
 * MERCHANTABILITY or FITNESS FOR A PARTICULAR PURPOSE.  See the
 * GNU General Public License for more details.
 * 
 * You should have received a copy of the GNU General Public License
 * along with this software; if not, write to the Free Software
 * Foundation, Inc., 59 Temple Place - Suite 330, Boston, MA  02111-1307,
 * USA.
 */

//
// JpegCompressor compresses RGB input into a JPEG image and stores it in
// an underlying MemOutStream
//

#ifndef __RFB_JPEGCOMPRESSOR_H__
#define __RFB_JPEGCOMPRESSOR_H__

#include <rdr/MemOutStream.h>
#include <rfb/PixelFormat.h>
#include <rfb/Rect.h>

struct jpeg_compress_struct;

struct JPEG_ERROR_MGR;
struct JPEG_DEST_MGR;

namespace rfb {

  class JpegCompressor : public rdr::MemOutStream {

  public:

    JpegCompressor(int bufferLen = 128*1024);
    virtual ~JpegCompressor();

    void compress(const rdr::U8 *, int, const Rect&, const PixelFormat&, int, int);

    void writeBytes(const void*, int);

<<<<<<< HEAD
    inline rdr::U8* getstart() { return start; }

    virtual inline size_t overrun(size_t itemSize, size_t nItems) {
      return MemOutStream::overrun(itemSize, nItems);
    }

=======
>>>>>>> 8ddebf6d
  private:

    struct jpeg_compress_struct *cinfo;

    struct JPEG_ERROR_MGR *err;
    struct JPEG_DEST_MGR *dest;

  };

} // end of namespace rfb

#endif<|MERGE_RESOLUTION|>--- conflicted
+++ resolved
@@ -47,15 +47,6 @@
 
     void writeBytes(const void*, int);
 
-<<<<<<< HEAD
-    inline rdr::U8* getstart() { return start; }
-
-    virtual inline size_t overrun(size_t itemSize, size_t nItems) {
-      return MemOutStream::overrun(itemSize, nItems);
-    }
-
-=======
->>>>>>> 8ddebf6d
   private:
 
     struct jpeg_compress_struct *cinfo;
