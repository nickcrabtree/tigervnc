--- conflicted
+++ resolved
@@ -102,15 +102,6 @@
     // any), and logs the specified reason for closure.
     void closeClients(const char* reason, network::Socket* sock);
 
-<<<<<<< HEAD
-    // addClient() with an extra flag to say if this is a reverse connection to
-    // a listening client.  Reverse connections are not authenticated and are
-    // always shared (unless the NeverShared parameter is set).
-
-    void addClient(network::Socket* sock, bool reverse);
-
-=======
->>>>>>> 590db877
     // getSockets() gets a list of sockets.  This can be used to generate an
     // fd_set for calling select().
 
