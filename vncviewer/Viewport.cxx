--- conflicted
+++ resolved
@@ -27,11 +27,6 @@
 
 #include <rfb/CMsgWriter.h>
 #include <rfb/LogWriter.h>
-<<<<<<< HEAD
-#include <rfb/KeysymStr.h>
-=======
-#include <rfb/Exception.h>
->>>>>>> 7e7e0507
 #include <rfb/ledStates.h>
 #include <rfb/util.h>
 
@@ -98,52 +93,12 @@
     firstLEDState(true), pendingClientClipboard(false),
     menuCtrlKey(false), menuAltKey(false), cursor(nullptr)
 {
-<<<<<<< HEAD
-#if !defined(WIN32) && !defined(__APPLE__)
-  XkbDescPtr xkb;
-  Status status;
-
-  xkb = XkbGetMap(fl_display, 0, XkbUseCoreKbd);
-  if (!xkb)
-    throw std::runtime_error("XkbGetMap");
-
-  status = XkbGetNames(fl_display, XkbKeyNamesMask, xkb);
-  if (status != Success)
-    throw std::runtime_error("XkbGetNames");
-
-  memset(code_map_keycode_to_qnum, 0, sizeof(code_map_keycode_to_qnum));
-  for (KeyCode keycode = xkb->min_key_code;
-       keycode < xkb->max_key_code;
-       keycode++) {
-    const char *keyname = xkb->names->keys[keycode].name;
-    unsigned short rfbcode;
-
-    if (keyname[0] == '\0')
-      continue;
-
-    rfbcode = 0;
-    for (unsigned i = 0;i < code_map_xkb_to_qnum_len;i++) {
-        if (strncmp(code_map_xkb_to_qnum[i].from,
-                    keyname, XkbKeyNameLength) == 0) {
-            rfbcode = code_map_xkb_to_qnum[i].to;
-            break;
-        }
-    }
-    if (rfbcode != 0)
-        code_map_keycode_to_qnum[keycode] = rfbcode;
-    else
-        vlog.debug("No key mapping for key %.4s", keyname);
-  }
-
-  XkbFreeKeyboard(xkb, 0, True);
-=======
 #if defined(WIN32)
   keyboard = new KeyboardWin32(this);
 #elif defined(__APPLE__)
   keyboard = new KeyboardMacOS(this);
 #else
   keyboard = new KeyboardX11(this);
->>>>>>> 7e7e0507
 #endif
 
   Fl::add_clipboard_notify(handleClipboardChange, this);
@@ -641,8 +596,8 @@
 {
   try {
     cc->releaseAllKeys();
-  } catch (rdr::Exception& e) {
-    vlog.error("%s", e.str());
+  } catch (std::exception& e) {
+    vlog.error("%s", e.what());
     abort_connection_with_unexpected_error(e);
   }
 
@@ -668,19 +623,9 @@
     return;
 
   try {
-<<<<<<< HEAD
-    // Fake keycode?
-    if (keyCode > 0xff)
-      cc->writer()->writeKeyEvent(keySym, 0, true);
-    else
-      cc->writer()->writeKeyEvent(keySym, keyCode, true);
+    cc->sendKeyPress(systemKeyCode, keyCode, keySym);
   } catch (std::exception& e) {
     vlog.error("%s", e.what());
-=======
-    cc->sendKeyPress(systemKeyCode, keyCode, keySym);
-  } catch (rdr::Exception& e) {
-    vlog.error("%s", e.str());
->>>>>>> 7e7e0507
     abort_connection_with_unexpected_error(e);
   }
 }
@@ -692,18 +637,9 @@
     return;
 
   try {
-<<<<<<< HEAD
-    if (keyCode > 0xff)
-      cc->writer()->writeKeyEvent(iter->second, 0, false);
-    else
-      cc->writer()->writeKeyEvent(iter->second, keyCode, false);
+    cc->sendKeyRelease(systemKeyCode);
   } catch (std::exception& e) {
     vlog.error("%s", e.what());
-=======
-    cc->sendKeyRelease(systemKeyCode);
-  } catch (rdr::Exception& e) {
-    vlog.error("%s", e.str());
->>>>>>> 7e7e0507
     abort_connection_with_unexpected_error(e);
   }
 }
@@ -719,200 +655,7 @@
   if (!self->hasFocus())
     return 0;
 
-<<<<<<< HEAD
-  assert(event);
-
-#if defined(WIN32)
-  MSG *msg = (MSG*)event;
-
-  if ((msg->message == WM_MOUSEMOVE) ||
-      (msg->message == WM_LBUTTONDOWN) ||
-      (msg->message == WM_LBUTTONUP) ||
-      (msg->message == WM_RBUTTONDOWN) ||
-      (msg->message == WM_RBUTTONUP) ||
-      (msg->message == WM_MBUTTONDOWN) ||
-      (msg->message == WM_MBUTTONUP) ||
-      (msg->message == WM_XBUTTONDOWN) ||
-      (msg->message == WM_XBUTTONUP) ||
-      (msg->message == WM_MOUSEWHEEL) ||
-      (msg->message == WM_MOUSEHWHEEL)) {
-    // We can't get a mouse event in the middle of an AltGr sequence, so
-    // abort that detection
-    if (self->altGrArmed)
-      self->resolveAltGrDetection(false);
-
-    return 0; // We didn't really consume the mouse event
-  } else if ((msg->message == WM_KEYDOWN) || (msg->message == WM_SYSKEYDOWN)) {
-    UINT vKey;
-    bool isExtended;
-    int keyCode;
-    uint32_t keySym;
-
-    vKey = msg->wParam;
-    isExtended = (msg->lParam & (1 << 24)) != 0;
-
-    keyCode = ((msg->lParam >> 16) & 0xff);
-
-    // Windows' touch keyboard doesn't set a scan code for the Alt
-    // portion of the AltGr sequence, so we need to help it out
-    if (!isExtended && (keyCode == 0x00) && (vKey == VK_MENU)) {
-      isExtended = true;
-      keyCode = 0x38;
-    }
-
-    // Windows doesn't have a proper AltGr, but handles it using fake
-    // Ctrl+Alt. However the remote end might not be Windows, so we need
-    // to merge those in to a single AltGr event. We detect this case
-    // by seeing the two key events directly after each other with a very
-    // short time between them (<50ms) and supress the Ctrl event.
-    if (self->altGrArmed) {
-      bool altPressed = isExtended &&
-                        (keyCode == 0x38) &&
-                        (vKey == VK_MENU) &&
-                        ((msg->time - self->altGrCtrlTime) < 50);
-      self->resolveAltGrDetection(altPressed);
-    }
-
-    if (keyCode == SCAN_FAKE) {
-      vlog.debug("Ignoring fake key press (virtual key 0x%02x)", vKey);
-      return 1;
-    }
-
-    // Windows sets the scan code to 0x00 for multimedia keys, so we
-    // have to do a reverse lookup based on the vKey.
-    if (keyCode == 0x00) {
-      keyCode = MapVirtualKey(vKey, MAPVK_VK_TO_VSC);
-      if (keyCode == 0x00) {
-        if (isExtended)
-          vlog.error(_("No scan code for extended virtual key 0x%02x"), (int)vKey);
-        else
-          vlog.error(_("No scan code for virtual key 0x%02x"), (int)vKey);
-        return 1;
-      }
-    }
-
-    if (keyCode & ~0x7f) {
-      vlog.error(_("Invalid scan code 0x%02x"), (int)keyCode);
-      return 1;
-    }
-
-    if (isExtended)
-      keyCode |= 0x80;
-
-
-    // Fortunately RFB and Windows use the same scan code set (mostly),
-    // so there is no conversion needed
-    // (as long as we encode the extended keys with the high bit)
-
-    // However Pause sends a code that conflicts with NumLock, so use
-    // the code most RFB implementations use (part of the sequence for
-    // Ctrl+Pause, i.e. Break)
-    if (keyCode == 0x45)
-      keyCode = 0xc6;
-
-    // And NumLock incorrectly has the extended bit set
-    if (keyCode == 0xc5)
-      keyCode = 0x45;
-
-    // And Alt+PrintScreen (i.e. SysRq) sends a different code than
-    // PrintScreen
-    if (keyCode == 0xb7)
-      keyCode = 0x54;
-
-    keySym = win32_vkey_to_keysym(vKey, isExtended);
-    if (keySym == NoSymbol) {
-      if (isExtended)
-        vlog.error(_("No symbol for extended virtual key 0x%02x"), (int)vKey);
-      else
-        vlog.error(_("No symbol for virtual key 0x%02x"), (int)vKey);
-    }
-
-    // Windows sends the same vKey for both shifts, so we need to look
-    // at the scan code to tell them apart
-    if ((keySym == XK_Shift_L) && (keyCode == 0x36))
-      keySym = XK_Shift_R;
-
-    // AltGr handling (see above)
-    if (win32_has_altgr()) {
-      if ((keyCode == 0xb8) && (keySym == XK_Alt_R))
-        keySym = XK_ISO_Level3_Shift;
-
-      // Possible start of AltGr sequence?
-      if ((keyCode == 0x1d) && (keySym == XK_Control_L)) {
-        self->altGrArmed = true;
-        self->altGrCtrlTime = msg->time;
-        Fl::add_timeout(0.1, handleAltGrTimeout, self);
-        return 1;
-      }
-    }
-
-    self->handleKeyPress(keyCode, keySym);
-
-    // We don't get reliable WM_KEYUP for these
-    switch (keySym) {
-    case XK_Zenkaku_Hankaku:
-    case XK_Eisu_toggle:
-    case XK_Katakana:
-    case XK_Hiragana:
-    case XK_Romaji:
-      self->handleKeyRelease(keyCode);
-    }
-
-    return 1;
-  } else if ((msg->message == WM_KEYUP) || (msg->message == WM_SYSKEYUP)) {
-    UINT vKey;
-    bool isExtended;
-    int keyCode;
-
-    vKey = msg->wParam;
-    isExtended = (msg->lParam & (1 << 24)) != 0;
-
-    keyCode = ((msg->lParam >> 16) & 0xff);
-
-    // Touch keyboard AltGr (see above)
-    if (!isExtended && (keyCode == 0x00) && (vKey == VK_MENU)) {
-      isExtended = true;
-      keyCode = 0x38;
-    }
-
-    // We can't get a release in the middle of an AltGr sequence, so
-    // abort that detection
-    if (self->altGrArmed)
-      self->resolveAltGrDetection(false);
-
-    if (keyCode == SCAN_FAKE) {
-      vlog.debug("Ignoring fake key release (virtual key 0x%02x)", vKey);
-      return 1;
-    }
-
-    if (keyCode == 0x00)
-      keyCode = MapVirtualKey(vKey, MAPVK_VK_TO_VSC);
-    if (isExtended)
-      keyCode |= 0x80;
-    if (keyCode == 0x45)
-      keyCode = 0xc6;
-    if (keyCode == 0xc5)
-      keyCode = 0x45;
-    if (keyCode == 0xb7)
-      keyCode = 0x54;
-
-    self->handleKeyRelease(keyCode);
-
-    // Windows has a rather nasty bug where it won't send key release
-    // events for a Shift button if the other Shift is still pressed
-    if ((keyCode == 0x2a) || (keyCode == 0x36)) {
-      if (self->downKeySym.count(0x2a))
-        self->handleKeyRelease(0x2a);
-      if (self->downKeySym.count(0x36))
-        self->handleKeyRelease(0x36);
-    }
-
-    return 1;
-  }
-#elif defined(__APPLE__)
-=======
 #ifdef __APPLE__
->>>>>>> 7e7e0507
   // Special event that means we temporarily lost some input
   if (KeyboardMacOS::isKeyboardSync(event)) {
     self->resetKeyboard();
