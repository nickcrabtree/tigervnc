/* Copyright (C) 2002-2005 RealVNC Ltd.  All Rights Reserved.
 * Copyright 2011-2021 Pierre Ossman for Cendio AB
 * 
 * This is free software; you can redistribute it and/or modify
 * it under the terms of the GNU General Public License as published by
 * the Free Software Foundation; either version 2 of the License, or
 * (at your option) any later version.
 * 
 * This software is distributed in the hope that it will be useful,
 * but WITHOUT ANY WARRANTY; without even the implied warranty of
 * MERCHANTABILITY or FITNESS FOR A PARTICULAR PURPOSE.  See the
 * GNU General Public License for more details.
 * 
 * You should have received a copy of the GNU General Public License
 * along with this software; if not, write to the Free Software
 * Foundation, Inc., 59 Temple Place - Suite 330, Boston, MA  02111-1307,
 * USA.
 */

#ifdef HAVE_CONFIG_H
#include <config.h>
#endif

#include <assert.h>
#include <stdio.h>
#include <string.h>

#include <rfb/CMsgWriter.h>
#include <rfb/LogWriter.h>
#include <rfb/ledStates.h>
#include <rfb/util.h>

// FLTK can pull in the X11 headers on some systems
#ifndef XK_VoidSymbol
#define XK_MISCELLANY
#include <rfb/keysymdef.h>
#endif

#include "fltk/layout.h"
#include "fltk/util.h"
#include "Viewport.h"
#include "CConn.h"
#include "OptionsDialog.h"
#include "DesktopWindow.h"
#include "i18n.h"
#include "parameters.h"
#include "menukey.h"
#include "vncviewer.h"

#include "PlatformPixelBuffer.h"

#include <FL/fl_draw.H>
#include <FL/fl_ask.H>

#include <FL/Fl_Menu.H>
#include <FL/Fl_Menu_Button.H>
#include <FL/x.H>

#if defined(WIN32)
#include "KeyboardWin32.h"
#elif defined(__APPLE__)
#include "KeyboardMacOS.h"
#else
#include "KeyboardX11.h"
#endif

#ifdef __APPLE__
#include "cocoa.h"
#endif

using namespace rfb;

static rfb::LogWriter vlog("Viewport");

// Menu constants

enum { ID_DISCONNECT, ID_FULLSCREEN, ID_MINIMIZE, ID_RESIZE,
       ID_CTRL, ID_ALT, ID_MENUKEY, ID_CTRLALTDEL,
       ID_REFRESH, ID_OPTIONS, ID_INFO, ID_ABOUT };

// Used for fake key presses from the menu
static const int FAKE_CTRL_KEY_CODE = 0x10001;
static const int FAKE_ALT_KEY_CODE = 0x10002;
static const int FAKE_DEL_KEY_CODE = 0x10003;

// Used for fake key presses for lock key sync
static const int FAKE_KEY_CODE = 0xffff;

Viewport::Viewport(int w, int h, const rfb::PixelFormat& /*serverPF*/, CConn* cc_)
  : Fl_Widget(0, 0, w, h), cc(cc_), frameBuffer(nullptr),
    lastPointerPos(0, 0), lastButtonMask(0),
    keyboard(nullptr),
    firstLEDState(true), pendingClientClipboard(false),
    menuCtrlKey(false), menuAltKey(false), cursor(nullptr),
    cursorIsBlank(false)
{
#if defined(WIN32)
  keyboard = new KeyboardWin32(this);
#elif defined(__APPLE__)
  keyboard = new KeyboardMacOS(this);
#else
  keyboard = new KeyboardX11(this);
#endif

  Fl::add_clipboard_notify(handleClipboardChange, this);

  // We need to intercept keyboard events early
  Fl::add_system_handler(handleSystemEvent, this);

  frameBuffer = new PlatformPixelBuffer(w, h);
  assert(frameBuffer);
  cc->setFramebuffer(frameBuffer);

  contextMenu = new Fl_Menu_Button(0, 0, 0, 0);
  // Setting box type to FL_NO_BOX prevents it from trying to draw the
  // button component (which we don't want)
  contextMenu->box(FL_NO_BOX);

  // The (invisible) button associated with this widget can mess with
  // things like Fl_Scroll so we need to get rid of any parents.
  // Unfortunately that's not possible because of STR #2654, but
  // reparenting to the current window works for most cases.
  window()->add(contextMenu);

  setMenuKey();

  OptionsDialog::addCallback(handleOptions, this);

  // Make sure we have an initial blank cursor set
  setCursor(0, 0, rfb::Point(0, 0), nullptr);
}


Viewport::~Viewport()
{
  // Unregister all timeouts in case they get a change tro trigger
  // again later when this object is already gone.
  Fl::remove_timeout(handlePointerTimeout, this);

  Fl::remove_system_handler(handleSystemEvent);

  Fl::remove_clipboard_notify(handleClipboardChange);

  OptionsDialog::removeCallback(handleOptions);

  if (cursor) {
    if (!cursor->alloc_array)
      delete [] cursor->array;
    delete cursor;
  }

  delete keyboard;

  // FLTK automatically deletes all child widgets, so we shouldn't touch
  // them ourselves here
}


const rfb::PixelFormat &Viewport::getPreferredPF()
{
  return frameBuffer->getPF();
}


// Copy the areas of the framebuffer that have been changed (damaged)
// to the displayed window.

void Viewport::updateWindow()
{
  Rect r;

  r = frameBuffer->getDamage();
  damage(FL_DAMAGE_USER1, r.tl.x + x(), r.tl.y + y(), r.width(), r.height());
}

static const char * dotcursor_xpm[] = {
  "5 5 2 1",
  ".	c #000000",
  " 	c #FFFFFF",
  "     ",
  " ... ",
  " ... ",
  " ... ",
  "     "};

void Viewport::setCursor(int width, int height, const Point& hotspot,
                         const uint8_t* data)
{
  int i;

  if (cursor) {
    if (!cursor->alloc_array)
      delete [] cursor->array;
    delete cursor;
  }

  for (i = 0; i < width*height; i++)
    if (data[i*4 + 3] != 0) break;

<<<<<<< HEAD
  if ((i == width*height) && dotWhenNoCursor) {
    vlog.debug("Cursor is empty, using dot");
=======
  cursorIsBlank = i == width*height;

  if (cursorIsBlank && alwaysCursor) {
    // This is the default in case the local cursor should be displayed yet cursorType is invalid.
    // Since the cursor variable isn't used if the cursorType is system, we can do this without checking the current
    // type which helps handle changing the type while the viewer is running.
    vlog.debug("cursor is empty - using dot");
>>>>>>> 7f44ab96

    Fl_Pixmap pxm(dotcursor_xpm);
    cursor = new Fl_RGB_Image(&pxm);
    cursorHotspot.x = cursorHotspot.y = 2;
  } else {
    if ((width == 0) || (height == 0)) {
      uint8_t *buffer = new uint8_t[4];
      memset(buffer, 0, 4);
      cursor = new Fl_RGB_Image(buffer, 1, 1, 4);
      cursorHotspot.x = cursorHotspot.y = 0;
    } else {
      uint8_t *buffer = new uint8_t[width * height * 4];
      memcpy(buffer, data, width * height * 4);
      cursor = new Fl_RGB_Image(buffer, width, height, 4);
      cursorHotspot = hotspot;
    }
  }

  if (Fl::belowmouse() == this)
    showCursor();
}

void Viewport::showCursor()
{
  if (cursorIsBlank && alwaysCursor && !strcasecmp("system", cursorType)) {
    window()->cursor(FL_CURSOR_DEFAULT);
  } else {
    window()->cursor(cursor, cursorHotspot.x, cursorHotspot.y);
  }
}

void Viewport::handleClipboardRequest()
{
  Fl::paste(*this, clipboardSource);
}

void Viewport::handleClipboardAnnounce(bool available)
{
  if (!acceptClipboard)
    return;

  if (!available) {
    vlog.debug("Clipboard is no longer available on server");
    return;
  }

  if (!hasFocus()) {
    vlog.debug("Got notification of new clipboard on server whilst not focused, ignoring");
    return;
  }

  pendingClientClipboard = false;

  vlog.debug("Got notification of new clipboard on server, requesting data");
  cc->requestClipboard();
}

void Viewport::handleClipboardData(const char* data)
{
  size_t len;

  if (!hasFocus())
    return;

  len = strlen(data);

  vlog.debug("Got clipboard data (%d bytes)", (int)len);

  // RFB doesn't have separate selection and clipboard concepts, so we
  // dump the data into both variants.
#if !defined(WIN32) && !defined(__APPLE__)
  if (setPrimary)
    Fl::copy(data, len, 0);
#endif
  Fl::copy(data, len, 1);
}

void Viewport::setLEDState(unsigned int ledState)
{
  vlog.debug("Got server LED state: 0x%08x", ledState);

  // The first message is just considered to be the server announcing
  // support for this extension. We will push our state to sync up the
  // server when we get focus. If we already have focus we need to push
  // it here though.
  if (firstLEDState) {
    firstLEDState = false;
    if (hasFocus())
      pushLEDState();
    return;
  }

  if (!hasFocus())
    return;

  keyboard->setLEDState(ledState);
}

void Viewport::pushLEDState()
{
  unsigned int ledState;

  // Server support?
  if (cc->server.ledState() == ledUnknown)
    return;

  ledState = keyboard->getLEDState();
  if (ledState == ledUnknown)
    return;

#if defined(__APPLE__)
  // No support for Scroll Lock //
  ledState |= (cc->server.ledState() & ledScrollLock);
#endif

  if ((ledState & ledCapsLock) != (cc->server.ledState() & ledCapsLock)) {
    vlog.debug("Inserting fake CapsLock to get in sync with server");
    handleKeyPress(FAKE_KEY_CODE, 0x3a, XK_Caps_Lock);
    handleKeyRelease(FAKE_KEY_CODE);
  }
  if ((ledState & ledNumLock) != (cc->server.ledState() & ledNumLock)) {
    vlog.debug("Inserting fake NumLock to get in sync with server");
    handleKeyPress(FAKE_KEY_CODE, 0x45, XK_Num_Lock);
    handleKeyRelease(FAKE_KEY_CODE);
  }
  if ((ledState & ledScrollLock) != (cc->server.ledState() & ledScrollLock)) {
    vlog.debug("Inserting fake ScrollLock to get in sync with server");
    handleKeyPress(FAKE_KEY_CODE, 0x46, XK_Scroll_Lock);
    handleKeyRelease(FAKE_KEY_CODE);
  }
}


void Viewport::draw(Surface* dst)
{
  int X, Y, W, H;

  // Check what actually needs updating
  fl_clip_box(x(), y(), w(), h(), X, Y, W, H);
  if ((W == 0) || (H == 0))
    return;

  frameBuffer->draw(dst, X - x(), Y - y(), X, Y, W, H);
}


void Viewport::draw()
{
  int X, Y, W, H;

  // Check what actually needs updating
  fl_clip_box(x(), y(), w(), h(), X, Y, W, H);
  if ((W == 0) || (H == 0))
    return;

  frameBuffer->draw(X - x(), Y - y(), X, Y, W, H);
}


void Viewport::resize(int x, int y, int w, int h)
{
  if ((w != frameBuffer->width()) || (h != frameBuffer->height())) {
    vlog.debug("Resizing framebuffer from %dx%d to %dx%d",
               frameBuffer->width(), frameBuffer->height(), w, h);

    frameBuffer = new PlatformPixelBuffer(w, h);
    assert(frameBuffer);
    cc->setFramebuffer(frameBuffer);
  }

  Fl_Widget::resize(x, y, w, h);
}


int Viewport::handle(int event)
{
  std::string filtered;
  int buttonMask, wheelMask;

  switch (event) {
  case FL_PASTE:
    if (!isValidUTF8(Fl::event_text(), Fl::event_length())) {
      vlog.error("Invalid UTF-8 sequence in system clipboard");
      return 1;
    }

    filtered = convertLF(Fl::event_text(), Fl::event_length());

    vlog.debug("Sending clipboard data (%d bytes)", (int)filtered.size());

    try {
      cc->sendClipboardData(filtered.c_str());
    } catch (std::exception& e) {
      vlog.error("%s", e.what());
      abort_connection_with_unexpected_error(e);
    }

    return 1;

  case FL_ENTER:
    showCursor();
    // Yes, we would like some pointer events please!
    return 1;

  case FL_LEAVE:
    window()->cursor(FL_CURSOR_DEFAULT);
    // We want a last move event to help trigger edge stuff
    handlePointerEvent(Point(Fl::event_x() - x(), Fl::event_y() - y()), 0);
    return 1;

  case FL_PUSH:
  case FL_RELEASE:
  case FL_DRAG:
  case FL_MOVE:
  case FL_MOUSEWHEEL:
    buttonMask = 0;
    if (Fl::event_button1())
      buttonMask |= 1 << 0;
    if (Fl::event_button2())
      buttonMask |= 1 << 1;
    if (Fl::event_button3())
      buttonMask |= 1 << 2;

  // The back/forward buttons are not supported by FTLK 1.3 and require
  // a patch which adds these buttons to the FLTK API. These buttons
  // will be part of the upcoming 1.4 API:
  //   * https://github.com/fltk/fltk/pull/1081
  //
  // A backport for branch-1.3 is available here:
  //   * https://github.com/fltk/fltk/pull/1083
#if defined(FL_BUTTON4) && defined(FL_BUTTON5)
    if (Fl::event_button4())
      buttonMask |= 1 << 7;
    if (Fl::event_button5())
      buttonMask |= 1 << 8;
#endif

    if (event == FL_MOUSEWHEEL) {
      wheelMask = 0;
      if (Fl::event_dy() < 0)
        wheelMask |= 1 << 3;
      if (Fl::event_dy() > 0)
        wheelMask |= 1 << 4;
      if (Fl::event_dx() < 0)
        wheelMask |= 1 << 5;
      if (Fl::event_dx() > 0)
        wheelMask |= 1 << 6;

      // A quick press of the wheel "button", followed by a immediate
      // release below
      handlePointerEvent(Point(Fl::event_x() - x(), Fl::event_y() - y()),
                         buttonMask | wheelMask);
    } 

    handlePointerEvent(Point(Fl::event_x() - x(), Fl::event_y() - y()), buttonMask);
    return 1;

  case FL_FOCUS:
    Fl::disable_im();

    flushPendingClipboard();

    // We may have gotten our lock keys out of sync with the server
    // whilst we didn't have focus. Try to sort this out.
    pushLEDState();

    // Resend Ctrl/Alt if needed
    if (menuCtrlKey)
      handleKeyPress(FAKE_CTRL_KEY_CODE, 0x1d, XK_Control_L);
    if (menuAltKey)
      handleKeyPress(FAKE_ALT_KEY_CODE, 0x38, XK_Alt_L);

    // Yes, we would like some focus please!
    return 1;

  case FL_UNFOCUS:
    // We won't get more key events, so reset our knowledge about keys
    resetKeyboard();

    Fl::enable_im();
    return 1;

  case FL_KEYDOWN:
  case FL_KEYUP:
    // Just ignore these as keys were handled in the event handler
    return 1;
  }

  return Fl_Widget::handle(event);
}

void Viewport::sendPointerEvent(const rfb::Point& pos, uint16_t buttonMask)
{
  if (viewOnly)
      return;

  if ((pointerEventInterval == 0) || (buttonMask != lastButtonMask)) {
    try {
      cc->writer()->writePointerEvent(pos, buttonMask);
    } catch (std::exception& e) {
      vlog.error("%s", e.what());
      abort_connection_with_unexpected_error(e);
    }
  } else {
    if (!Fl::has_timeout(handlePointerTimeout, this))
      Fl::add_timeout((double)pointerEventInterval/1000.0,
                      handlePointerTimeout, this);
  }
  lastPointerPos = pos;
  lastButtonMask = buttonMask;
}

bool Viewport::hasFocus()
{
  Fl_Widget* focus;

  focus = Fl::grab();
  if (!focus)
    focus = Fl::focus();

  return focus == this;
}

void Viewport::handleClipboardChange(int source, void *data)
{
  Viewport *self = (Viewport *)data;

  assert(self);

  if (!sendClipboard)
    return;

#if !defined(WIN32) && !defined(__APPLE__)
  if (!sendPrimary && (source == 0))
    return;
#endif

  if (!Fl::clipboard_contains(Fl::clipboard_plain_text)) {
    vlog.debug("Got non-plain text in local clipboard, ignoring.");
    // Reset the state as if we don't have any clipboard data at all
    self->pendingClientClipboard = false;
    self->cc->announceClipboard(false);
    return;
  }

  self->clipboardSource = source;

  if (!self->hasFocus()) {
    vlog.debug("Local clipboard changed whilst not focused, will notify server later");
    self->pendingClientClipboard = true;
    // Clear any older client clipboard from the server
    self->cc->announceClipboard(false);
    return;
  }

  vlog.debug("Local clipboard changed, notifying server");
  try {
    self->cc->announceClipboard(true);
  } catch (std::exception& e) {
    vlog.error("%s", e.what());
    abort_connection_with_unexpected_error(e);
  }
}


void Viewport::flushPendingClipboard()
{
  if (pendingClientClipboard) {
    vlog.debug("Focus regained after local clipboard change, notifying server");
    try {
      cc->announceClipboard(true);
    } catch (std::exception& e) {
      vlog.error("%s", e.what());
      abort_connection_with_unexpected_error(e);
    }
  }

  pendingClientClipboard = false;
}


void Viewport::handlePointerEvent(const rfb::Point& pos, uint16_t buttonMask)
{
  filterPointerEvent(pos, buttonMask);
}


void Viewport::handlePointerTimeout(void *data)
{
  Viewport *self = (Viewport *)data;

  assert(self);

  try {
    self->cc->writer()->writePointerEvent(self->lastPointerPos,
                                          self->lastButtonMask);
  } catch (std::exception& e) {
    vlog.error("%s", e.what());
    abort_connection_with_unexpected_error(e);
  }
}


void Viewport::resetKeyboard()
{
  try {
    cc->releaseAllKeys();
  } catch (std::exception& e) {
    vlog.error("%s", e.what());
    abort_connection_with_unexpected_error(e);
  }

  keyboard->reset();
}


void Viewport::handleKeyPress(int systemKeyCode,
                              uint32_t keyCode, uint32_t keySym)
{
  static bool menuRecursion = false;

  // Prevent recursion if the menu wants to send its own
  // activation key.
  if (menuKeySym && (keySym == menuKeySym) && !menuRecursion) {
    menuRecursion = true;
    popupContextMenu();
    menuRecursion = false;
    return;
  }

  if (viewOnly)
    return;

  try {
    cc->sendKeyPress(systemKeyCode, keyCode, keySym);
  } catch (std::exception& e) {
    vlog.error("%s", e.what());
    abort_connection_with_unexpected_error(e);
  }
}


void Viewport::handleKeyRelease(int systemKeyCode)
{
  if (viewOnly)
    return;

  try {
    cc->sendKeyRelease(systemKeyCode);
  } catch (std::exception& e) {
    vlog.error("%s", e.what());
    abort_connection_with_unexpected_error(e);
  }
}


int Viewport::handleSystemEvent(void *event, void *data)
{
  Viewport *self = (Viewport *)data;
  bool consumed;

  assert(self);

  if (!self->hasFocus())
    return 0;

#ifdef __APPLE__
  // Special event that means we temporarily lost some input
  if (KeyboardMacOS::isKeyboardSync(event)) {
    self->resetKeyboard();
    return 1;
  }
#endif

  consumed = self->keyboard->handleEvent(event);
  if (consumed)
    return 1;

  return 0;
}

// FIXME: gcc confuses ID_DISCONNECT with NULL
#pragma GCC diagnostic push
#pragma GCC diagnostic ignored "-Wzero-as-null-pointer-constant"
void Viewport::initContextMenu()
{
  contextMenu->clear();

  fltk_menu_add(contextMenu, p_("ContextMenu|", "Disconn&ect"),
                0, nullptr, (void*)ID_DISCONNECT, FL_MENU_DIVIDER);

  fltk_menu_add(contextMenu, p_("ContextMenu|", "&Full screen"),
                0, nullptr, (void*)ID_FULLSCREEN,
                FL_MENU_TOGGLE | (window()->fullscreen_active()?FL_MENU_VALUE:0));
  fltk_menu_add(contextMenu, p_("ContextMenu|", "Minimi&ze"),
                0, nullptr, (void*)ID_MINIMIZE, 0);
  fltk_menu_add(contextMenu, p_("ContextMenu|", "Resize &window to session"),
                0, nullptr, (void*)ID_RESIZE,
                (window()->fullscreen_active()?FL_MENU_INACTIVE:0) |
                FL_MENU_DIVIDER);

  fltk_menu_add(contextMenu, p_("ContextMenu|", "&Ctrl"),
                0, nullptr, (void*)ID_CTRL,
                FL_MENU_TOGGLE | (menuCtrlKey?FL_MENU_VALUE:0));
  fltk_menu_add(contextMenu, p_("ContextMenu|", "&Alt"),
                0, nullptr, (void*)ID_ALT,
                FL_MENU_TOGGLE | (menuAltKey?FL_MENU_VALUE:0));

  if (menuKeySym) {
    char sendMenuKey[64];
    snprintf(sendMenuKey, 64, p_("ContextMenu|", "Send %s"), (const char *)menuKey);
    fltk_menu_add(contextMenu, sendMenuKey, 0, nullptr, (void*)ID_MENUKEY, 0);
    fltk_menu_add(contextMenu, "Secret shortcut menu key",
                  menuKeyFLTK, nullptr,
                  (void*)ID_MENUKEY, FL_MENU_INVISIBLE);
  }

  fltk_menu_add(contextMenu, p_("ContextMenu|", "Send Ctrl-Alt-&Del"),
                0, nullptr, (void*)ID_CTRLALTDEL, FL_MENU_DIVIDER);

  fltk_menu_add(contextMenu, p_("ContextMenu|", "&Refresh screen"),
                0, nullptr, (void*)ID_REFRESH, FL_MENU_DIVIDER);

  fltk_menu_add(contextMenu, p_("ContextMenu|", "&Options..."),
                0, nullptr, (void*)ID_OPTIONS, 0);
  fltk_menu_add(contextMenu, p_("ContextMenu|", "Connection &info..."),
                0, nullptr, (void*)ID_INFO, 0);
  fltk_menu_add(contextMenu, p_("ContextMenu|", "About &TigerVNC viewer..."),
                0, nullptr, (void*)ID_ABOUT, 0);
}
#pragma GCC diagnostic pop

void Viewport::popupContextMenu()
{
  const Fl_Menu_Item *m;
  char buffer[1024];

  // Make sure the menu is reset to its initial state between goes or
  // it will start up highlighting the previously selected entry.
  contextMenu->value(-1);

  // initialize context menu before display
  initContextMenu();

  // Unfortunately FLTK doesn't reliably restore the mouse pointer for
  // menus, so we have to help it out.
  if (Fl::belowmouse() == this)
    window()->cursor(FL_CURSOR_DEFAULT);

  // FLTK also doesn't switch focus properly for menus
  handle(FL_UNFOCUS);

  m = contextMenu->popup();

  handle(FL_FOCUS);

  // Back to our proper mouse pointer.
  if (Fl::belowmouse())
    showCursor();

  if (m == nullptr)
    return;

  switch (m->argument()) {
  case ID_DISCONNECT:
    disconnect();
    break;
  case ID_FULLSCREEN:
    if (window()->fullscreen_active())
      window()->fullscreen_off();
    else
      ((DesktopWindow*)window())->fullscreen_on();
    break;
  case ID_MINIMIZE:
#ifdef __APPLE__
    // FIXME: Workaround for not being able to minimize in fullscreen
    // https://github.com/TigerVNC/tigervnc/pull/1813
    if (window()->fullscreen_active())
      window()->fullscreen_off();
#endif
    window()->iconize();
    break;
  case ID_RESIZE:
    if (window()->fullscreen_active())
      break;
    window()->size(w(), h());
    break;
  case ID_CTRL:
    if (m->value())
      handleKeyPress(FAKE_CTRL_KEY_CODE, 0x1d, XK_Control_L);
    else
      handleKeyRelease(FAKE_CTRL_KEY_CODE);
    menuCtrlKey = !menuCtrlKey;
    break;
  case ID_ALT:
    if (m->value())
      handleKeyPress(FAKE_ALT_KEY_CODE, 0x38, XK_Alt_L);
    else
      handleKeyRelease(FAKE_ALT_KEY_CODE);
    menuAltKey = !menuAltKey;
    break;
  case ID_MENUKEY:
    handleKeyPress(FAKE_KEY_CODE, menuKeyCode, menuKeySym);
    handleKeyRelease(FAKE_KEY_CODE);
    break;
  case ID_CTRLALTDEL:
    handleKeyPress(FAKE_CTRL_KEY_CODE, 0x1d, XK_Control_L);
    handleKeyPress(FAKE_ALT_KEY_CODE, 0x38, XK_Alt_L);
    handleKeyPress(FAKE_DEL_KEY_CODE, 0xd3, XK_Delete);

    handleKeyRelease(FAKE_DEL_KEY_CODE);
    handleKeyRelease(FAKE_ALT_KEY_CODE);
    handleKeyRelease(FAKE_CTRL_KEY_CODE);
    break;
  case ID_REFRESH:
    cc->refreshFramebuffer();
    break;
  case ID_OPTIONS:
    OptionsDialog::showDialog();
    break;
  case ID_INFO:
    if (fltk_escape(cc->connectionInfo().c_str(),
                    buffer, sizeof(buffer)) < sizeof(buffer)) {
      fl_message_title(_("VNC connection info"));
      fl_message("%s", buffer);
    }
    break;
  case ID_ABOUT:
    about_vncviewer();
    break;
  }
}


void Viewport::setMenuKey()
{
  getMenuKey(&menuKeyFLTK, &menuKeyCode, &menuKeySym);
}


void Viewport::handleOptions(void *data)
{
  Viewport *self = (Viewport*)data;

  self->setMenuKey();
  // FIXME: Need to recheck cursor for dotWhenNoCursor
}<|MERGE_RESOLUTION|>--- conflicted
+++ resolved
@@ -197,18 +197,13 @@
   for (i = 0; i < width*height; i++)
     if (data[i*4 + 3] != 0) break;
 
-<<<<<<< HEAD
-  if ((i == width*height) && dotWhenNoCursor) {
-    vlog.debug("Cursor is empty, using dot");
-=======
   cursorIsBlank = i == width*height;
 
   if (cursorIsBlank && alwaysCursor) {
     // This is the default in case the local cursor should be displayed yet cursorType is invalid.
     // Since the cursor variable isn't used if the cursorType is system, we can do this without checking the current
     // type which helps handle changing the type while the viewer is running.
-    vlog.debug("cursor is empty - using dot");
->>>>>>> 7f44ab96
+    vlog.debug("Cursor is empty, using dot");
 
     Fl_Pixmap pxm(dotcursor_xpm);
     cursor = new Fl_RGB_Image(&pxm);
