/* Copyright (C) 2002-2005 RealVNC Ltd.  All Rights Reserved.
 * Copyright 2011-2025 Pierre Ossman <ossman@cendio.se> for Cendio AB
 * 
 * This is free software; you can redistribute it and/or modify
 * it under the terms of the GNU General Public License as published by
 * the Free Software Foundation; either version 2 of the License, or
 * (at your option) any later version.
 * 
 * This software is distributed in the hope that it will be useful,
 * but WITHOUT ANY WARRANTY; without even the implied warranty of
 * MERCHANTABILITY or FITNESS FOR A PARTICULAR PURPOSE.  See the
 * GNU General Public License for more details.
 * 
 * You should have received a copy of the GNU General Public License
 * along with this software; if not, write to the Free Software
 * Foundation, Inc., 59 Temple Place - Suite 330, Boston, MA  02111-1307,
 * USA.
 */

#ifdef HAVE_CONFIG_H
#include <config.h>
#endif

#include <algorithm>

#include <assert.h>
#include <stdio.h>
#include <string.h>
#include <sys/time.h>

#include <rfb/LogWriter.h>
#include <rfb/CMsgWriter.h>
#include <rfb/util.h>

#include "DesktopWindow.h"
#include "OptionsDialog.h"
#include "i18n.h"
#include "parameters.h"
#include "vncviewer.h"
#include "CConn.h"
#include "Surface.h"
#include "Viewport.h"
#include "touch.h"

#include <FL/Fl.H>
#include <FL/Fl_Image_Surface.H>
#include <FL/Fl_Scrollbar.H>
#include <FL/fl_draw.H>
#include <FL/x.H>

#ifdef WIN32
#include "win32.h"
#endif

#ifdef __APPLE__
#include "cocoa.h"
#include <Carbon/Carbon.h>
#endif

// width of each "edge" region where scrolling happens,
// as a ratio compared to the window size
// default: 1/16th of the window size
#define EDGE_SCROLL_SIZE 16
// edge width is calculated at runtime; these values are just examples
static int edge_scroll_size_x = 128;
static int edge_scroll_size_y = 96;
// maximum pixels to scroll per frame
#define EDGE_SCROLL_SPEED 16
// how long to wait between viewport scroll position changes
// default: roughly 60 fps for smooth motion
#define EDGE_SCROLL_SECONDS_PER_FRAME 0.016666

using namespace rfb;

static rfb::LogWriter vlog("DesktopWindow");

// Global due to http://www.fltk.org/str.php?L2177 and the similar
// issue for Fl::event_dispatch.
static std::set<DesktopWindow *> instances;

DesktopWindow::DesktopWindow(int w, int h, const char *name,
                             const rfb::PixelFormat& serverPF,
                             CConn* cc_)
  : Fl_Window(w, h), cc(cc_), offscreen(nullptr), overlay(nullptr),
    firstUpdate(true),
    delayedFullscreen(false), sentDesktopSize(false),
    pendingRemoteResize(false), lastResize({0, 0}),
    keyboardGrabbed(false), mouseGrabbed(false),
    statsLastUpdates(0), statsLastPixels(0), statsLastPosition(0),
    statsGraph(nullptr)
{
  Fl_Group* group;

  // Dummy group to prevent FLTK from moving our widgets around
  group = new Fl_Group(0, 0, w, h);
  group->resizable(nullptr);
  resizable(group);

  viewport = new Viewport(w, h, serverPF, cc);

  // Position will be adjusted later
  hscroll = new Fl_Scrollbar(0, 0, 0, 0);
  vscroll = new Fl_Scrollbar(0, 0, 0, 0);
  hscroll->type(FL_HORIZONTAL);
  hscroll->callback(handleScroll, this);
  vscroll->callback(handleScroll, this);

  group->end();

  callback(handleClose, this);

  setName(name);

  OptionsDialog::addCallback(handleOptions, this);

  // Some events need to be caught globally
  if (instances.size() == 0)
    Fl::add_handler(fltkHandle);
  instances.insert(this);

  // Hack. See below...
  Fl::event_dispatch(fltkDispatch);

  // Support for -geometry option. Note that although we do support
  // negative coordinates, we do not support -XOFF-YOFF (ie
  // coordinates relative to the right edge / bottom edge) at this
  // time.
  int geom_x = 0, geom_y = 0;
  if (strcmp(geometry, "") != 0) {
    int matched;
    matched = sscanf((const char*)geometry, "+%d+%d", &geom_x, &geom_y);
    if (matched == 2) {
      force_position(1);
    } else {
      int geom_w, geom_h;
      matched = sscanf((const char*)geometry, "%dx%d+%d+%d", &geom_w, &geom_h, &geom_x, &geom_y);
      switch (matched) {
      case 4:
        force_position(1);
        /* fall through */
      case 2:
        w = geom_w;
        h = geom_h;
        break;
      default:
        geom_x = geom_y = 0;
        vlog.error(_("Invalid geometry specified!"));
      }
    }
  }

  // Many window managers don't properly resize overly large windows,
  // so we'll have to do some sanity checks ourselves here
  int sx, sy, sw, sh;
  if (force_position()) {
    Fl::screen_work_area(sx, sy, sw, sh, geom_x, geom_y);
  } else {
    int mx, my;

    // If we don't explicitly request a position then we don't know which
    // monitor the window manager might place us on. Assume the popular
    // behaviour of following the cursor.

    Fl::get_mouse(mx, my);
    Fl::screen_work_area(sx, sy, sw, sh, mx, my);
  }
  if ((w > sw) || (h > sh)) {
    vlog.info(_("Reducing window size to fit on current monitor"));
    if (w > sw)
      w = sw;
    if (h > sh)
      h = sh;
  }

#ifdef __APPLE__
  // On OS X we can do the maximize thing properly before the
  // window is showned. Other platforms handled further down...
  if (::maximize) {
    int dummy;
    Fl::screen_work_area(dummy, dummy, w, h, geom_x, geom_y);
  }
#endif

  if (force_position()) {
    resize(geom_x, geom_y, w, h);
  } else {
    size(w, h);
  }

  if (fullScreen) {
    // Hack: Window managers seem to be rather crappy at respecting
    // fullscreen hints on initial windows. So on X11 we'll have to
    // wait until after we've been mapped.
#if defined(WIN32) || defined(__APPLE__)
    fullscreen_on();
#else
    delayedFullscreen = true;
#endif
  }

  show();

#ifdef __APPLE__
  // FLTK does its own full screen, so disable the system one
  cocoa_prevent_native_fullscreen(this);
#endif

  // Full screen events are not sent out for a hidden window,
  // so send a fake one here to set up things properly.
  if (fullscreen_active())
    handle(FL_FULLSCREEN);

  // Unfortunately, current FLTK does not allow us to set the
  // maximized property on Windows and X11 before showing the window.
  // See STR #2083 and STR #2178
#ifndef __APPLE__
  if (::maximize) {
    maximizeWindow();
  }
#endif

  // Adjust layout now that we're visible and know our final size
  repositionWidgets();

  if (delayedFullscreen) {
    // Hack: Fullscreen requests may be ignored, so we need a timeout for
    // when we should stop waiting. We also really need to wait for the
    // resize, which can come after the fullscreen event.
    Fl::add_timeout(0.5, handleFullscreenTimeout, this);
    fullscreen_on();
  }

  // Throughput graph for debugging
  if (vlog.getLevel() >= LogWriter::LEVEL_DEBUG) {
    memset(&stats, 0, sizeof(stats));
    Fl::add_timeout(0, handleStatsTimeout, this);
  }

  // Show hint about menu key
  Fl::add_timeout(0.5, menuOverlay, this);

  // By default we get a slight delay when we warp the pointer, something
  // we don't want or we'll get jerky movement
#ifdef __APPLE__
  CGEventSourceRef event = CGEventSourceCreate(kCGEventSourceStateCombinedSessionState);
  CGEventSourceSetLocalEventsSuppressionInterval(event, 0);
  CFRelease(event);
#endif
}


DesktopWindow::~DesktopWindow()
{
  // Don't leave any dangling grabs as they are not automatically
  // cleaned up on all platforms
  ungrabPointer();
  ungrabKeyboard();

  // Unregister all timeouts in case they get a change tro trigger
  // again later when this object is already gone.
  Fl::remove_timeout(handleGrab, this);
  Fl::remove_timeout(handleResizeTimeout, this);
  Fl::remove_timeout(handleFullscreenTimeout, this);
  Fl::remove_timeout(handleEdgeScroll, this);
  Fl::remove_timeout(handleStatsTimeout, this);
  Fl::remove_timeout(menuOverlay, this);
  Fl::remove_timeout(updateOverlay, this);

  OptionsDialog::removeCallback(handleOptions);

  delete overlay;
  delete offscreen;

  delete statsGraph;

  instances.erase(this);

  if (instances.size() == 0)
    Fl::remove_handler(fltkHandle);

  Fl::event_dispatch(Fl::handle_);

  // FLTK automatically deletes all child widgets, so we shouldn't touch
  // them ourselves here
}


const rfb::PixelFormat &DesktopWindow::getPreferredPF()
{
  return viewport->getPreferredPF();
}


void DesktopWindow::setName(const char *name)
{
  char windowNameStr[100];
  const char *labelFormat;
  size_t maxNameSize;
  char truncatedName[sizeof(windowNameStr)];

  labelFormat = "%s - TigerVNC";

  // Ignore the length of '%s' since it is
  // a format marker which won't take up space
  maxNameSize = sizeof(windowNameStr) - 1 - strlen(labelFormat) + 2;

  if (maxNameSize > strlen(name)) {
    // Guaranteed to fit, no need to truncate
    strcpy(truncatedName, name);
  } else if (maxNameSize <= strlen("...")) {
    // Even an ellipsis won't fit
    truncatedName[0] = '\0';
  } else {
    int offset;

    // We need to truncate, add an ellipsis
    offset = maxNameSize - strlen("...");
    strncpy(truncatedName, name, sizeof(truncatedName));
    strcpy(truncatedName + offset, "...");
  }

#pragma GCC diagnostic push
#pragma GCC diagnostic ignored "-Wformat-nonliteral"

  if (snprintf(windowNameStr, sizeof(windowNameStr), labelFormat,
               truncatedName) >= (int)sizeof(windowNameStr)) {
    // This is just to shut up the compiler, as we've already made sure
    // we won't truncate anything
  }

#pragma GCC diagnostic pop

  copy_label(windowNameStr);
}


// Copy the areas of the framebuffer that have been changed (damaged)
// to the displayed window.

void DesktopWindow::updateWindow()
{
  if (firstUpdate) {
    firstUpdate = false;
    remoteResize();
  }

  viewport->updateWindow();
}


void DesktopWindow::resizeFramebuffer(int new_w, int new_h)
{
  bool maximized;

  if ((new_w == viewport->w()) && (new_h == viewport->h()))
    return;

  maximized = false;

#ifdef WIN32
  WINDOWPLACEMENT wndpl;
  memset(&wndpl, 0, sizeof(WINDOWPLACEMENT));
  wndpl.length = sizeof(WINDOWPLACEMENT);
  GetWindowPlacement(fl_xid(this), &wndpl);
  if (wndpl.showCmd == SW_SHOWMAXIMIZED)
    maximized = true;
#elif defined(__APPLE__)
  if (cocoa_win_is_zoomed(this))
    maximized = true;
#else
  Atom net_wm_state = XInternAtom (fl_display, "_NET_WM_STATE", 0);
  Atom net_wm_state_maximized_vert = XInternAtom (fl_display, "_NET_WM_STATE_MAXIMIZED_VERT", 0);
  Atom net_wm_state_maximized_horz = XInternAtom (fl_display, "_NET_WM_STATE_MAXIMIZED_HORZ", 0);

  Atom type;
  int format;
  unsigned long nitems, remain;
  Atom *atoms;

  XGetWindowProperty(fl_display, fl_xid(this), net_wm_state, 0, 1024, False, XA_ATOM, &type, &format, &nitems, &remain, (unsigned char**)&atoms);

  for (unsigned long n = 0;n < nitems;n++) {
    if ((atoms[n] == net_wm_state_maximized_vert) ||
        (atoms[n] == net_wm_state_maximized_horz)) {
      maximized = true;
      break;
    }
  }

  XFree(atoms);
#endif

  // If we're letting the viewport match the window perfectly, then
  // keep things that way for the new size, otherwise just keep things
  // like they are.
  if (!fullscreen_active() && !maximized) {
    if ((w() == viewport->w()) && (h() == viewport->h()))
      size(new_w, new_h);
  }

  viewport->size(new_w, new_h);

  repositionWidgets();
}


void DesktopWindow::setDesktopSizeDone(unsigned result)
{
  pendingRemoteResize = false;

  if (result != 0)
    return;

  // We might have resized again whilst waiting for the previous
  // request, so check if we are in sync
  remoteResize();
}


void DesktopWindow::setCursor(int width, int height,
                              const rfb::Point& hotspot,
                              const uint8_t* data)
{
  viewport->setCursor(width, height, hotspot, data);
}


void DesktopWindow::setCursorPos(const rfb::Point& pos)
{
  if (!mouseGrabbed) {
    // Do nothing if we do not have the mouse captured.
    return;
  }
#if defined(WIN32)
  SetCursorPos(pos.x + x_root() + viewport->x(),
               pos.y + y_root() + viewport->y());
#elif defined(__APPLE__)
  CGPoint new_pos;
  new_pos.x = pos.x + x_root() + viewport->x();
  new_pos.y = pos.y + y_root() + viewport->y();
  CGWarpMouseCursorPosition(new_pos);
#else // Assume this is Xlib
  Window rootwindow = DefaultRootWindow(fl_display);
  XWarpPointer(fl_display, rootwindow, rootwindow, 0, 0, 0, 0,
               pos.x + x_root() + viewport->x(),
               pos.y + y_root() + viewport->y());
#endif
}


void DesktopWindow::show()
{
  Fl_Window::show();

#if !defined(WIN32) && !defined(__APPLE__)
  XEvent e;

  // Request ability to grab keyboard under Xwayland
  e.xany.type = ClientMessage;
  e.xany.window = fl_xid(this);
  e.xclient.message_type = XInternAtom (fl_display, "_XWAYLAND_MAY_GRAB_KEYBOARD", 0);
  e.xclient.format = 32;
  e.xclient.data.l[0] = 1;
  e.xclient.data.l[1] = 0;
  e.xclient.data.l[2] = 0;
  e.xclient.data.l[3] = 0;
  e.xclient.data.l[4] = 0;
  XSendEvent(fl_display, RootWindow(fl_display, fl_screen), 0, SubstructureNotifyMask | SubstructureRedirectMask, &e);
#endif
}


void DesktopWindow::draw()
{
  bool redraw;

  int X, Y, W, H;

  // X11 needs an off screen buffer for compositing to avoid flicker,
  // and alpha blending doesn't work for windows on Win32
#if !defined(__APPLE__)

  // Adjust offscreen surface dimensions
  if ((offscreen == nullptr) ||
      (offscreen->width() != w()) || (offscreen->height() != h())) {
    delete offscreen;
    offscreen = new Surface(w(), h());
  }

#endif

  // Active area inside scrollbars
  W = w() - (vscroll->visible() ? vscroll->w() : 0);
  H = h() - (hscroll->visible() ? hscroll->h() : 0);

  // Full redraw?
  redraw = (damage() & ~FL_DAMAGE_CHILD);

  // Simplify the clip region to a simple rectangle in order to
  // properly draw all the layers even if they only partially overlap
  if (redraw)
    X = Y = 0;
  else
    fl_clip_box(0, 0, W, H, X, Y, W, H);
  fl_push_no_clip();
  fl_push_clip(X, Y, W, H);

  // Redraw background only on full redraws
  if (redraw) {
    if (offscreen)
      offscreen->clear(40, 40, 40);
    else
      fl_rectf(0, 0, W, H, 40, 40, 40);
  }

  if (offscreen) {
    viewport->draw(offscreen);
    viewport->clear_damage();
  } else {
    if (redraw)
      draw_child(*viewport);
    else
      update_child(*viewport);
  }

  // Debug graph (if active)
  if (statsGraph) {
    int ox, oy, ow, oh;

    ox = X = w() - statsGraph->width() - 30;
    oy = Y = h() - statsGraph->height() - 30;
    ow = statsGraph->width();
    oh = statsGraph->height();

    fl_clip_box(ox, oy, ow, oh, ox, oy, ow, oh);

    if ((ow != 0) && (oh != 0)) {
      if (offscreen)
        statsGraph->blend(offscreen, ox - X, oy - Y, ox, oy, ow, oh, 204);
      else
        statsGraph->blend(ox - X, oy - Y, ox, oy, ow, oh, 204);
    }
  }

  // Overlay (if active)
  if (overlay) {
    int ox, oy, ow, oh;
    int sx, sy, sw, sh;

    // Make sure it's properly seen by adjusting it relative to the
    // primary screen rather than the entire window
    if (fullscreen_active()) {
      assert(Fl::screen_count() >= 1);

      rfb::Rect windowRect, screenRect;
      windowRect.setXYWH(x(), y(), w(), h());

      bool foundEnclosedScreen = false;
      for (int idx = 0; idx < Fl::screen_count(); idx++) {
        Fl::screen_xywh(sx, sy, sw, sh, idx);

        // The screen with the smallest index that are enclosed by
        // the viewport will be used for showing the overlay.
        screenRect.setXYWH(sx, sy, sw, sh);
        if (screenRect.enclosed_by(windowRect)) {
          foundEnclosedScreen = true;
          break;
        }
      }

      // If no monitor inside the viewport was found,
      // use the one primary instead.
      if (!foundEnclosedScreen)
        Fl::screen_xywh(sx, sy, sw, sh, 0);

      // Adjust the coordinates so they are relative to the viewport.
      sx -= x();
      sy -= y();

    } else {
      sx = 0;
      sy = 0;
      sw = w();
    }

    ox = X = sx + (sw - overlay->width()) / 2;
    oy = Y = sy + 50;
    ow = overlay->width();
    oh = overlay->height();

    fl_clip_box(ox, oy, ow, oh, ox, oy, ow, oh);

    if ((ow != 0) && (oh != 0)) {
      if (offscreen)
        overlay->blend(offscreen, ox - X, oy - Y, ox, oy, ow, oh, overlayAlpha);
      else
        overlay->blend(ox - X, oy - Y, ox, oy, ow, oh, overlayAlpha);
    }
  }

  // Flush offscreen surface to screen
  if (offscreen) {
    fl_clip_box(0, 0, w(), h(), X, Y, W, H);
    offscreen->draw(X, Y, X, Y, W, H);
  }

  fl_pop_clip();
  fl_pop_clip();

  // Finally the scrollbars

  if (redraw) {
    draw_child(*hscroll);
    draw_child(*vscroll);
  } else {
    update_child(*hscroll);
    update_child(*vscroll);
  }
}


void DesktopWindow::setLEDState(unsigned int state)
{
  viewport->setLEDState(state);
}


void DesktopWindow::handleClipboardRequest()
{
  viewport->handleClipboardRequest();
}

void DesktopWindow::handleClipboardAnnounce(bool available)
{
  viewport->handleClipboardAnnounce(available);
}

void DesktopWindow::handleClipboardData(const char* data)
{
  viewport->handleClipboardData(data);
}


void DesktopWindow::resize(int x, int y, int w, int h)
{
  bool resizing;

#if ! (defined(WIN32) || defined(__APPLE__))
  // X11 window managers will treat a resize to cover the entire
  // monitor as a request to go full screen. Make sure we avoid this.
  if (!fullscreen_active()) {
    bool resize_req;

    // If there is no X11 window, then this must be a resize request,
    // not a notification from the X server.
    if (!shown())
      resize_req = true;
    else {
      // Otherwise we need to get the real window coordinates to tell
      // the difference
      XWindowAttributes actual;
      Window cr;
      int wx, wy;

      XGetWindowAttributes(fl_display, fl_xid(this), &actual);
      XTranslateCoordinates(fl_display, fl_xid(this), actual.root,
                            0, 0, &wx, &wy, &cr);

      // Actual resize request?
      if ((wx != x) || (wy != y) ||
          (actual.width != w) || (actual.height != h))
        resize_req = true;
      else
        resize_req = false;
    }

    if (resize_req) {
      for (int idx = 0;idx < Fl::screen_count();idx++) {
        int sx, sy, sw, sh;

        Fl::screen_xywh(sx, sy, sw, sh, idx);

        // We can't trust x and y if the window isn't mapped as the
        // window manager might adjust those numbers
        if (shown() && ((sx != x) || (sy != y)))
            continue;

        if ((sw != w) || (sh != h))
            continue;

        vlog.info(_("Adjusting window size to avoid accidental full-screen request"));
        // Assume a panel of some form and adjust the height
        h -= 40;
      }
    }
  }
#endif

  if ((this->w() != w) || (this->h() != h))
    resizing = true;
  else
    resizing = false;

  Fl_Window::resize(x, y, w, h);

  if (resizing) {
    remoteResize();

    repositionWidgets();
  }

  // Some systems require a grab after the window size has been changed.
  // Otherwise they might hold on to displays, resulting in them being unusable.
  maybeGrabKeyboard();
}


void DesktopWindow::menuOverlay(void* data)
{
  DesktopWindow *self;

  self = (DesktopWindow*)data;

  if (strcmp((const char*)menuKey, "") != 0) {
    self->setOverlay(_("Press %s to open the context menu"),
                     (const char*)menuKey);
  }
}

void DesktopWindow::setOverlay(const char* text, ...)
{
  const Fl_Fontsize fontsize = 16;
  const int margin = 10;

  va_list ap;
  char textbuf[1024];

  Fl_Image_Surface *surface;

  Fl_RGB_Image* imageText;
  Fl_RGB_Image* image;

  unsigned char* buffer;

  int x, y;
  int w, h;

  unsigned char* a;
  const unsigned char* b;

  delete overlay;
  Fl::remove_timeout(updateOverlay, this);

  va_start(ap, text);
  vsnprintf(textbuf, sizeof(textbuf), text, ap);
  textbuf[sizeof(textbuf)-1] = '\0';
  va_end(ap);

#if !defined(WIN32) && !defined(__APPLE__)
  // FLTK < 1.3.5 crashes if fl_gc is unset
  if (!fl_gc)
    fl_gc = XDefaultGC(fl_display, 0);
#endif

  fl_font(FL_HELVETICA, fontsize);
  w = 0;
  fl_measure(textbuf, w, h);

  // Margins
  w += margin * 2 * 2;
  h += margin * 2;

  surface = new Fl_Image_Surface(w, h);
  surface->set_current();

  fl_rectf(0, 0, w, h, 0, 0, 0);

  fl_font(FL_HELVETICA, fontsize);
  fl_color(FL_WHITE);
  fl_draw(textbuf, 0, 0, w, h, FL_ALIGN_CENTER);

  imageText = surface->image();
  delete surface;

  Fl_Display_Device::display_device()->set_current();

  buffer = new unsigned char[w * h * 4];
  image = new Fl_RGB_Image(buffer, w, h, 4);

  a = buffer;
  for (x = 0;x < image->w() * image->h();x++) {
    a[0] = a[1] = a[2] = 0x40;
    a[3] = 0xcc;
    a += 4;
  }

  a = buffer;
  b = (const unsigned char*)imageText->data()[0];
  for (y = 0;y < h;y++) {
    for (x = 0;x < w;x++) {
      unsigned char alpha;
      alpha = *b;
      a[0] = (unsigned)a[0] * (255 - alpha) / 255 + alpha;
      a[1] = (unsigned)a[1] * (255 - alpha) / 255 + alpha;
      a[2] = (unsigned)a[2] * (255 - alpha) / 255 + alpha;
      a[3] = 255 - (255 - a[3]) * (255 - alpha) / 255;
      a += 4;
      b += imageText->d();
    }
    if (imageText->ld() != 0)
      b += imageText->ld() - w * imageText->d();
  }

  delete imageText;

  overlay = new Surface(image);
  overlayAlpha = 0;
  gettimeofday(&overlayStart, nullptr);

  delete image;
  delete [] buffer;

  Fl::add_timeout(1.0/60, updateOverlay, this);
}

void DesktopWindow::updateOverlay(void *data)
{
  DesktopWindow *self;
  unsigned elapsed;

  self = (DesktopWindow*)data;

  elapsed = msSince(&self->overlayStart);

  if (elapsed < 500) {
    self->overlayAlpha = (unsigned)255 * elapsed / 500;
    Fl::add_timeout(1.0/60, updateOverlay, self);
  } else if (elapsed < 3500) {
    self->overlayAlpha = 255;
    Fl::add_timeout(3.0, updateOverlay, self);
  } else if (elapsed < 4000) {
    self->overlayAlpha = (unsigned)255 * (4000 - elapsed) / 500;
    Fl::add_timeout(1.0/60, updateOverlay, self);
  } else {
    delete self->overlay;
    self->overlay = nullptr;
  }

  self->damage(FL_DAMAGE_USER1);
}


int DesktopWindow::handle(int event)
{
  switch (event) {
  case FL_FULLSCREEN:
    fullScreen.setParam(fullscreen_active());

    // Update scroll bars
    repositionWidgets();

    if (fullscreen_active())
      maybeGrabKeyboard();
    else
      ungrabKeyboard();

    break;

  case FL_ENTER:
      if (keyboardGrabbed)
          grabPointer();
      /* fall through */
  case FL_LEAVE:
  case FL_DRAG:
  case FL_MOVE:
    if (mouseGrabbed) {
      // We don't get FL_LEAVE with a grabbed pointer, so check manually
      if ((Fl::event_x() < 0) || (Fl::event_x() >= w()) ||
          (Fl::event_y() < 0) || (Fl::event_y() >= h())) {
        ungrabPointer();
      }
#if !defined(WIN32) && !defined(__APPLE__)
      Window root, child;
      int x, y, wx, wy;
      unsigned int mask;

      // We also don't get sensible coordinates on zaphod setups
      if (XQueryPointer(fl_display, fl_xid(this), &root, &child,
                        &x, &y, &wx, &wy, &mask) &&
          (root != XRootWindow(fl_display, fl_screen))) {
        ungrabPointer();
      }
#endif
    }
    if (fullscreen_active()) {
      // calculate width of "edge" regions
      edge_scroll_size_x = w() / EDGE_SCROLL_SIZE;
      edge_scroll_size_y = h() / EDGE_SCROLL_SIZE;
      // if cursor is near the edge of the window, scroll
      if (((viewport->x() < 0) && (Fl::event_x() < edge_scroll_size_x)) ||
          ((viewport->x() + viewport->w() >= w()) && (Fl::event_x() >= w() - edge_scroll_size_x)) ||
          ((viewport->y() < 0) && (Fl::event_y() < edge_scroll_size_y)) ||
          ((viewport->y() + viewport->h() >= h()) && (Fl::event_y() >= h() - edge_scroll_size_y))) {
        if (!Fl::has_timeout(handleEdgeScroll, this))
          Fl::add_timeout(EDGE_SCROLL_SECONDS_PER_FRAME, handleEdgeScroll, this);
      }
    }
    // Continue processing so that the viewport also gets mouse events
    break;
  }

  return Fl_Window::handle(event);
}


int DesktopWindow::fltkDispatch(int event, Fl_Window *win)
{
  int ret;

  // FLTK keeps spamming bogus FL_MOVE events if _any_ X event is
  // received with the mouse pointer outside our windows
  // https://github.com/fltk/fltk/issues/76
  if ((event == FL_MOVE) && (win == nullptr))
    return 0;

  ret = Fl::handle_(event, win);

  // This is hackish and the result of the dodgy focus handling in FLTK.
  // The basic problem is that FLTK's view of focus and the system's tend
  // to differ, and as a result we do not see all the FL_FOCUS events we
  // need. Fortunately we can grab them here...

  DesktopWindow *dw = dynamic_cast<DesktopWindow*>(win);

  if (dw) {
    switch (event) {
    // Focus might not stay with us just because we have grabbed the
    // keyboard. E.g. we might have sub windows, or we're not using
    // all monitors and the user clicked on another application.
    // Make sure we update our grabs with the focus changes.
    case FL_FOCUS:
      dw->maybeGrabKeyboard();
      break;
    case FL_UNFOCUS:
      if (fullscreenSystemKeys) {
        dw->ungrabKeyboard();
      }
      break;

    case FL_RELEASE:
      // We usually fail to grab the mouse if a mouse button was
      // pressed when we gained focus (e.g. clicking on our window),
      // so we may need to try again when the button is released.
      // (We do it here rather than handle() because a window does not
      // see FL_RELEASE events if a child widget grabs it first)
      if (dw->keyboardGrabbed && !dw->mouseGrabbed)
        dw->grabPointer();
      break;
    }
  }

  return ret;
}

int DesktopWindow::fltkHandle(int event)
{
  switch (event) {
  case FL_SCREEN_CONFIGURATION_CHANGED:
    // Screens removed or added. Recreate fullscreen window if
    // necessary. On Windows, adding a second screen only works
    // reliable if we are using a timer. Otherwise, the window will
    // not be resized to cover the new screen. A timer makes sense
    // also on other systems, to make sure that whatever desktop
    // environment has a chance to deal with things before we do.
    // Please note that when using FullscreenSystemKeys on macOS, the
    // display configuration cannot be changed: macOS will not detect
    // added or removed screens and there will be no
    // FL_SCREEN_CONFIGURATION_CHANGED event. This is by design:
    // "When you capture a display, you have exclusive use of the
    // display. Other applications and system services are not allowed
    // to use the display or change its configuration. In addition,
    // they are not notified of display changes"
    Fl::remove_timeout(reconfigureFullscreen);
    Fl::add_timeout(0.5, reconfigureFullscreen);
  }

  return 0;
}

void DesktopWindow::fullscreen_on()
{
  bool allMonitors = !strcasecmp(fullScreenMode, "all");
  bool selectedMonitors = !strcasecmp(fullScreenMode, "selected");
  int top, bottom, left, right;

  if (not selectedMonitors and not allMonitors) {
    top = bottom = left = right = Fl::screen_num(x(), y(), w(), h());
  } else {
    int top_y, bottom_y, left_x, right_x;

    int sx, sy, sw, sh;

    std::set<int> monitors;

    if (selectedMonitors and not allMonitors) {
      std::set<int> selected = fullScreenSelectedMonitors.getParam();
      monitors.insert(selected.begin(), selected.end());
    } else {
      for (int idx = 0; idx < Fl::screen_count(); idx++)
        monitors.insert(idx);
    }

    // If no monitors were found in the selected monitors case, we want
    // to explicitly use the window's current monitor.
    if (monitors.size() == 0) {
      monitors.insert(Fl::screen_num(x(), y(), w(), h()));
    }

    // If there are monitors selected, calculate the dimensions
    // of the frame buffer, expressed in the monitor indices that
    // limits it.
    std::set<int>::iterator it = monitors.begin();

    // Get first monitor dimensions.
    Fl::screen_xywh(sx, sy, sw, sh, *it);
    top = bottom = left = right = *it;
    top_y = sy;
    bottom_y = sy + sh;
    left_x = sx;
    right_x = sx + sw;

    // Keep going through the rest of the monitors.
    for (; it != monitors.end(); it++) {
      Fl::screen_xywh(sx, sy, sw, sh, *it);

      if (sy < top_y) {
        top = *it;
        top_y = sy;
      }

      if ((sy + sh) > bottom_y) {
        bottom = *it;
        bottom_y = sy + sh;
      }

      if (sx < left_x) {
        left = *it;
        left_x = sx;
      }

      if ((sx + sw) > right_x) {
        right = *it;
        right_x = sx + sw;
      }
    }

  }
#ifdef __APPLE__
  // This is a workaround for a bug in FLTK, see: https://github.com/fltk/fltk/pull/277
  int savedLevel;
  savedLevel = cocoa_get_level(this);
#endif
  fullscreen_screens(top, bottom, left, right);
#ifdef __APPLE__
  // This is a workaround for a bug in FLTK, see: https://github.com/fltk/fltk/pull/277
  if (cocoa_get_level(this) != savedLevel)
    cocoa_set_level(this, savedLevel);
#endif

  if (!fullscreen_active())
    fullscreen();
}

#if !defined(WIN32) && !defined(__APPLE__)
Bool eventIsFocusWithSerial(Display* /*display*/, XEvent *event,
                            XPointer arg)
{
  unsigned long serial;

  serial = *(unsigned long*)arg;

  if (event->xany.serial != serial)
    return False;

  if ((event->type != FocusIn) && (event->type != FocusOut))
    return False;

  return True;
}
#endif

bool DesktopWindow::hasFocus()
{
  Fl_Widget* focus;

  focus = Fl::grab();
  if (!focus)
    focus = Fl::focus();

  if (!focus)
    return false;

  return focus->window() == this;
}

void DesktopWindow::maybeGrabKeyboard()
{
  if (fullscreenSystemKeys && fullscreen_active() && hasFocus())
    grabKeyboard();
}

void DesktopWindow::grabKeyboard()
{
  // Grabbing the keyboard is fairly safe as FLTK reroutes events to the
  // correct widget regardless of which low level window got the system
  // event.

  // FIXME: Push this stuff into FLTK.

#if defined(WIN32)
  int ret;
  
  ret = win32_enable_lowlevel_keyboard(fl_xid(this));
  if (ret != 0) {
    vlog.error(_("Failure grabbing keyboard"));
    return;
  }
#elif defined(__APPLE__)
  int ret;
  
  ret = cocoa_capture_displays(this);
  if (ret != 0) {
    vlog.error(_("Failure grabbing keyboard"));
    return;
  }
#else
  int ret;

  XEvent xev;
  unsigned long serial;

  serial = XNextRequest(fl_display);

  ret = XGrabKeyboard(fl_display, fl_xid(this), True,
                      GrabModeAsync, GrabModeAsync, CurrentTime);
  if (ret) {
    if (ret == AlreadyGrabbed) {
      // It seems like we can race with the WM in some cases.
      // Try again in a bit.
      if (!Fl::has_timeout(handleGrab, this))
        Fl::add_timeout(0.500, handleGrab, this);
    } else {
      vlog.error(_("Failure grabbing keyboard"));
    }
    return;
  }

  // Xorg 1.20+ generates FocusIn/FocusOut even when there is no actual
  // change of focus. This causes us to get stuck in an endless loop
  // grabbing and ungrabbing the keyboard. Avoid this by filtering out
  // any focus events generated by XGrabKeyboard().
  XSync(fl_display, False);
  while (XCheckIfEvent(fl_display, &xev, &eventIsFocusWithSerial,
                       (XPointer)&serial) == True) {
    vlog.debug("Ignored synthetic focus event cause by grab change");
  }
#endif

  keyboardGrabbed = true;

  if (contains(Fl::belowmouse()))
    grabPointer();
}


void DesktopWindow::ungrabKeyboard()
{
  Fl::remove_timeout(handleGrab, this);

  keyboardGrabbed = false;

  ungrabPointer();

#if defined(WIN32)
  win32_disable_lowlevel_keyboard(fl_xid(this));
#elif defined(__APPLE__)
  cocoa_release_displays(this);
#else
  // FLTK has a grab so lets not mess with it
  if (Fl::grab())
    return;

  XEvent xev;
  unsigned long serial;

  serial = XNextRequest(fl_display);

  XUngrabKeyboard(fl_display, CurrentTime);

  // See grabKeyboard()
  XSync(fl_display, False);
  while (XCheckIfEvent(fl_display, &xev, &eventIsFocusWithSerial,
                       (XPointer)&serial) == True) {
    vlog.debug("Ignored synthetic focus event cause by grab change");
  }
#endif
}


void DesktopWindow::grabPointer()
{
#if !defined(WIN32) && !defined(__APPLE__)
  // We also need to grab the pointer as some WMs like to grab buttons
  // combined with modifies (e.g. Alt+Button0 in metacity).

  // Having a button pressed prevents us from grabbing, we make
  // a new attempt in fltkHandle()
  if (!x11_grab_pointer(fl_xid(this)))
    return;
#endif

  mouseGrabbed = true;
}


void DesktopWindow::ungrabPointer()
{
  mouseGrabbed = false;

#if !defined(WIN32) && !defined(__APPLE__)
  x11_ungrab_pointer(fl_xid(this));
#endif
}


void DesktopWindow::handleGrab(void *data)
{
  DesktopWindow *self = (DesktopWindow*)data;

  assert(self);

  self->maybeGrabKeyboard();
}


#define _NET_WM_STATE_ADD           1  /* add/set property */
void DesktopWindow::maximizeWindow()
{
#if defined(WIN32)
  // We cannot use ShowWindow() in full screen mode as it will
  // resize things implicitly. Fortunately modifying the style
  // directly results in a maximized state once we leave full screen.
  if (fullscreen_active()) {
    WINDOWINFO wi;
    wi.cbSize = sizeof(WINDOWINFO);
    GetWindowInfo(fl_xid(this), &wi);
    SetWindowLongPtr(fl_xid(this), GWL_STYLE, wi.dwStyle | WS_MAXIMIZE);
  } else
    ShowWindow(fl_xid(this), SW_MAXIMIZE);
#elif defined(__APPLE__)
  if (fullscreen_active())
    return;
  cocoa_win_zoom(this);
#else
  // X11
  fl_open_display();
  Atom net_wm_state = XInternAtom (fl_display, "_NET_WM_STATE", 0);
  Atom net_wm_state_maximized_vert = XInternAtom (fl_display, "_NET_WM_STATE_MAXIMIZED_VERT", 0);
  Atom net_wm_state_maximized_horz = XInternAtom (fl_display, "_NET_WM_STATE_MAXIMIZED_HORZ", 0);

  XEvent e;
  e.xany.type = ClientMessage;
  e.xany.window = fl_xid(this);
  e.xclient.message_type = net_wm_state;
  e.xclient.format = 32;
  e.xclient.data.l[0] = _NET_WM_STATE_ADD;
  e.xclient.data.l[1] = net_wm_state_maximized_vert;
  e.xclient.data.l[2] = net_wm_state_maximized_horz;
  e.xclient.data.l[3] = 0;
  e.xclient.data.l[4] = 0;
  XSendEvent(fl_display, RootWindow(fl_display, fl_screen), 0, SubstructureNotifyMask | SubstructureRedirectMask, &e);
#endif
}


void DesktopWindow::handleResizeTimeout(void *data)
{
  DesktopWindow *self = (DesktopWindow *)data;

  assert(self);

  self->remoteResize();
}


void DesktopWindow::reconfigureFullscreen(void* /*data*/)
{
  std::set<DesktopWindow *>::iterator iter;

  for (iter = instances.begin(); iter != instances.end(); ++iter) {
    if ((*iter)->fullscreen_active())
      (*iter)->fullscreen_on();
  }
}


void DesktopWindow::remoteResize()
{
  int width, height;
  ScreenSet layout;
  ScreenSet::const_iterator iter;

<<<<<<< HEAD
  if (viewOnly)
    return;
=======
  if (!::remoteResize)
    return;
  if (!cc->server.supportsSetDesktopSize)
    return;

  // Don't pester the server with a resize until we have our final size
  if (delayedFullscreen)
    return;

  // Rate limit to one pending resize at a time
  if (pendingRemoteResize)
    return;

  // And no more than once every 100ms
  if (msSince(&lastResize) < 100) {
    Fl::remove_timeout(handleResizeTimeout, this);
    Fl::add_timeout((100.0 - msSince(&lastResize)) / 1000.0,
                    handleResizeTimeout, this);
    return;
  }

  width = w();
  height = h();

  if (!sentDesktopSize && (strcmp(desktopSize, "") != 0)) {
    // An explicit size has been requested

    if (sscanf(desktopSize, "%dx%d", &width, &height) != 2)
      return;

    sentDesktopSize = true;
  }
>>>>>>> a1fad72e

  if (!fullscreen_active() || (width > w()) || (height > h())) {
    // In windowed mode (or the framebuffer is so large that we need
    // to scroll) we just report a single virtual screen that covers
    // the entire framebuffer.

    layout = cc->server.screenLayout();

    // Not sure why we have no screens, but adding a new one should be
    // safe as there is nothing to conflict with...
    if (layout.num_screens() == 0)
      layout.add_screen(rfb::Screen());
    else if (layout.num_screens() != 1) {
      // More than one screen. Remove all but the first (which we
      // assume is the "primary").

      while (true) {
        iter = layout.begin();
        ++iter;

        if (iter == layout.end())
          break;

        layout.remove_screen(iter->id);
      }
    }

    // Resize the remaining single screen to the complete framebuffer
    layout.begin()->dimensions.tl.x = 0;
    layout.begin()->dimensions.tl.y = 0;
    layout.begin()->dimensions.br.x = width;
    layout.begin()->dimensions.br.y = height;
  } else {
    uint32_t id;
    int sx, sy, sw, sh;
    rfb::Rect viewport_rect, screen_rect;

    // In full screen we report all screens that are fully covered.

    viewport_rect.setXYWH(x() + (w() - width)/2, y() + (h() - height)/2,
                          width, height);

    // If we can find a matching screen in the existing set, we use
    // that, otherwise we create a brand new screen.
    //
    // FIXME: We should really track screens better so we can handle
    //        a resized one.
    //
    for (int idx = 0;idx < Fl::screen_count();idx++) {
      Fl::screen_xywh(sx, sy, sw, sh, idx);

      // Check that the screen is fully inside the framebuffer
      screen_rect.setXYWH(sx, sy, sw, sh);
      if (!screen_rect.enclosed_by(viewport_rect))
        continue;

      // Adjust the coordinates so they are relative to our viewport
      sx -= viewport_rect.tl.x;
      sy -= viewport_rect.tl.y;

      // Look for perfectly matching existing screen that is not yet present in
      // in the screen layout...
      for (iter = cc->server.screenLayout().begin();
           iter != cc->server.screenLayout().end(); ++iter) {
        if ((iter->dimensions.tl.x == sx) &&
            (iter->dimensions.tl.y == sy) &&
            (iter->dimensions.width() == sw) &&
            (iter->dimensions.height() == sh) &&
            (std::find(layout.begin(), layout.end(), *iter) == layout.end()))
          break;
      }

      // Found it?
      if (iter != cc->server.screenLayout().end()) {
        layout.add_screen(*iter);
        continue;
      }

      // Need to add a new one, which means we need to find an unused id
      while (true) {
        id = rand();
        for (iter = cc->server.screenLayout().begin();
             iter != cc->server.screenLayout().end(); ++iter) {
          if (iter->id == id)
            break;
        }

        if (iter == cc->server.screenLayout().end())
          break;
      }

      layout.add_screen(rfb::Screen(id, sx, sy, sw, sh, 0));
    }

    // If the viewport doesn't match a physical screen, then we might
    // end up with no screens in the layout. Add a fake one...
    if (layout.num_screens() == 0)
      layout.add_screen(rfb::Screen(0, 0, 0, width, height, 0));
  }

  // Do we actually change anything?
  if ((width == cc->server.width()) &&
      (height == cc->server.height()) &&
      (layout == cc->server.screenLayout()))
    return;

  vlog.debug("Requesting framebuffer resize from %dx%d to %dx%d",
             cc->server.width(), cc->server.height(), width, height);

  char buffer[2048];
  layout.print(buffer, sizeof(buffer));
  if (!layout.validate(width, height)) {
    vlog.error(_("Invalid screen layout computed for resize request!"));
    vlog.error("%s", buffer);
    return;
  } else {
    vlog.debug("%s", buffer);
  }

  pendingRemoteResize = true;
  gettimeofday(&lastResize, nullptr);
  cc->writer()->writeSetDesktopSize(width, height, layout);
}


void DesktopWindow::repositionWidgets()
{
  int new_x, new_y;

  // Viewport position

  new_x = viewport->x();
  new_y = viewport->y();

  if (w() > viewport->w())
    new_x = (w() - viewport->w()) / 2;
  else {
    if (viewport->x() > 0)
      new_x = 0;
    else if (w() > (viewport->x() + viewport->w()))
      new_x = w() - viewport->w();
  }

  // Same thing for y axis
  if (h() > viewport->h())
    new_y = (h() - viewport->h()) / 2;
  else {
    if (viewport->y() > 0)
      new_y = 0;
    else if (h() > (viewport->y() + viewport->h()))
      new_y = h() - viewport->h();
  }

  if ((new_x != viewport->x()) || (new_y != viewport->y())) {
    viewport->position(new_x, new_y);
    damage(FL_DAMAGE_SCROLL);
  }

  // Scrollbars visbility

  if (fullscreen_active()) {
    hscroll->hide();
    vscroll->hide();
  } else {
    // Decide whether to show a scrollbar by checking if the window
    // size (possibly minus scrollbar_size) is less than the viewport
    // (remote framebuffer) size.
    //
    // We decide whether to subtract scrollbar_size on an axis by
    // checking if the other axis *definitely* needs a scrollbar.  You
    // might be tempted to think that this becomes a weird recursive
    // problem, but it isn't: If the window size is less than the
    // viewport size (without subtracting the scrollbar_size), then
    // that axis *definitely* needs a scrollbar; if the check changes
    // when we subtract scrollbar_size, then that axis only *maybe*
    // needs a scrollbar.  If both axes only "maybe" need a scrollbar,
    // then neither does; so we don't need to recurse on the "maybe"
    // cases.

    if (w() - (h() < viewport->h() ? Fl::scrollbar_size() : 0) < viewport->w())
      hscroll->show();
    else
      hscroll->hide();

    if (h() - (w() < viewport->w() ? Fl::scrollbar_size() : 0) < viewport->h())
      vscroll->show();
    else
      vscroll->hide();
  }

  // Scrollbars positions

  hscroll->resize(0, h() - Fl::scrollbar_size(),
                  w() - (vscroll->visible() ? Fl::scrollbar_size() : 0),
                  Fl::scrollbar_size());
  vscroll->resize(w() - Fl::scrollbar_size(), 0,
                  Fl::scrollbar_size(),
                  h() - (hscroll->visible() ? Fl::scrollbar_size() : 0));

  // Scrollbars range

  hscroll->value(-viewport->x(),
                 w() - (vscroll->visible() ? vscroll->w() : 0),
                 0, viewport->w());
  vscroll->value(-viewport->y(),
                 h() - (hscroll->visible() ? hscroll->h() : 0),
                 0, viewport->h());
  hscroll->value(hscroll->clamp(hscroll->value()));
  vscroll->value(vscroll->clamp(vscroll->value()));
}

void DesktopWindow::handleClose(Fl_Widget* /*wnd*/, void* /*data*/)
{
  disconnect();
}


void DesktopWindow::handleOptions(void *data)
{
  DesktopWindow *self = (DesktopWindow*)data;

  if (fullscreenSystemKeys)
    self->maybeGrabKeyboard();
  else
    self->ungrabKeyboard();

  // Call fullscreen_on even if active since it handles
  // fullScreenMode
  if (fullScreen)
    self->fullscreen_on();
  else if (!fullScreen && self->fullscreen_active())
    self->fullscreen_off();
}

void DesktopWindow::handleFullscreenTimeout(void *data)
{
  DesktopWindow *self = (DesktopWindow *)data;

  assert(self);

  self->delayedFullscreen = false;
  self->remoteResize();
}

void DesktopWindow::scrollTo(int x, int y)
{
  x = hscroll->clamp(x);
  y = vscroll->clamp(y);

  hscroll->value(x);
  vscroll->value(y);

  // Scrollbar position results in inverse movement of
  // the viewport widget
  x = -x;
  y = -y;

  if ((viewport->x() == x) && (viewport->y() == y))
    return;

  viewport->position(x, y);
  damage(FL_DAMAGE_SCROLL);
}

void DesktopWindow::handleScroll(Fl_Widget* /*widget*/, void *data)
{
  DesktopWindow *self = (DesktopWindow *)data;

  self->scrollTo(self->hscroll->value(), self->vscroll->value());
}

void DesktopWindow::handleEdgeScroll(void *data)
{
  DesktopWindow *self = (DesktopWindow *)data;

  int mx, my;
  int dx, dy;

  assert(self);

  if (!self->fullscreen_active())
    return;

  mx = Fl::event_x();
  my = Fl::event_y();

  dx = dy = 0;

  // Clamp mouse position in case it is outside the window
  if (mx < 0)
    mx = 0;
  if (mx > self->w())
    mx = self->w();
  if (my < 0)
    my = 0;
  if (my > self->h())
    my = self->h();

  if ((self->viewport->x() < 0) && (mx < edge_scroll_size_x))
    dx = EDGE_SCROLL_SPEED -
         EDGE_SCROLL_SPEED * mx / edge_scroll_size_x;
  if ((self->viewport->x() + self->viewport->w() >= self->w()) &&
      (mx >= self->w() - edge_scroll_size_x))
    dx = EDGE_SCROLL_SPEED * (self->w() - mx) / edge_scroll_size_x -
         EDGE_SCROLL_SPEED - 1;
  if ((self->viewport->y() < 0) && (my < edge_scroll_size_y))
    dy = EDGE_SCROLL_SPEED -
         EDGE_SCROLL_SPEED * my / edge_scroll_size_y;
  if ((self->viewport->y() + self->viewport->h() >= self->h()) &&
      (my >= self->h() - edge_scroll_size_y))
    dy = EDGE_SCROLL_SPEED * (self->h() - my) / edge_scroll_size_y -
         EDGE_SCROLL_SPEED - 1;

  if ((dx == 0) && (dy == 0))
    return;

  self->scrollTo(self->hscroll->value() - dx, self->vscroll->value() - dy);

  Fl::repeat_timeout(EDGE_SCROLL_SECONDS_PER_FRAME, handleEdgeScroll, data);
}

void DesktopWindow::handleStatsTimeout(void *data)
{
  DesktopWindow *self = (DesktopWindow*)data;

  const size_t statsCount = sizeof(self->stats)/sizeof(self->stats[0]);

  unsigned updates, pixels, pos;
  unsigned elapsed;

  const unsigned statsWidth = 200;
  const unsigned statsHeight = 100;
  const unsigned graphWidth = statsWidth - 10;
  const unsigned graphHeight = statsHeight - 25;

  Fl_Image_Surface *surface;
  Fl_RGB_Image *image;

  unsigned maxUPS, maxPPS, maxBPS;
  size_t i;

  char buffer[256];

  updates = self->cc->getUpdateCount();
  pixels = self->cc->getPixelCount();
  pos = self->cc->getPosition();
  elapsed = msSince(&self->statsLastTime);
  if (elapsed < 1)
    elapsed = 1;

  memmove(&self->stats[0], &self->stats[1], sizeof(self->stats[0])*(statsCount-1));

  self->stats[statsCount-1].ups = (updates - self->statsLastUpdates) * 1000 / elapsed;
  self->stats[statsCount-1].pps = (pixels - self->statsLastPixels) * 1000 / elapsed;
  self->stats[statsCount-1].bps = (pos - self->statsLastPosition) * 1000 / elapsed;

  gettimeofday(&self->statsLastTime, nullptr);
  self->statsLastUpdates = updates;
  self->statsLastPixels = pixels;
  self->statsLastPosition = pos;

#if !defined(WIN32) && !defined(__APPLE__)
  // FLTK < 1.3.5 crashes if fl_gc is unset
  if (!fl_gc)
    fl_gc = XDefaultGC(fl_display, 0);
#endif

  surface = new Fl_Image_Surface(statsWidth, statsHeight);
  surface->set_current();

  fl_rectf(0, 0, statsWidth, statsHeight, FL_BLACK);

  fl_rect(5, 5, graphWidth, graphHeight, FL_WHITE);

  maxUPS = maxPPS = maxBPS = 0;
  for (i = 0;i < statsCount;i++) {
    if (self->stats[i].ups > maxUPS)
      maxUPS = self->stats[i].ups;
    if (self->stats[i].pps > maxPPS)
      maxPPS = self->stats[i].pps;
    if (self->stats[i].bps > maxBPS)
      maxBPS = self->stats[i].bps;
  }

  if (maxUPS != 0) {
    fl_color(FL_GREEN);
    for (i = 0;i < statsCount-1;i++) {
      fl_line(5 + i * graphWidth / statsCount,
              5 + graphHeight - graphHeight * self->stats[i].ups / maxUPS,
              5 + (i+1) * graphWidth / statsCount,
              5 + graphHeight - graphHeight * self->stats[i+1].ups / maxUPS);
    }
  }

  if (maxPPS != 0) {
    fl_color(FL_YELLOW);
    for (i = 0;i < statsCount-1;i++) {
      fl_line(5 + i * graphWidth / statsCount,
              5 + graphHeight - graphHeight * self->stats[i].pps / maxPPS,
              5 + (i+1) * graphWidth / statsCount,
              5 + graphHeight - graphHeight * self->stats[i+1].pps / maxPPS);
    }
  }

  if (maxBPS != 0) {
    fl_color(FL_RED);
    for (i = 0;i < statsCount-1;i++) {
      fl_line(5 + i * graphWidth / statsCount,
              5 + graphHeight - graphHeight * self->stats[i].bps / maxBPS,
              5 + (i+1) * graphWidth / statsCount,
              5 + graphHeight - graphHeight * self->stats[i+1].bps / maxBPS);
    }
  }

  fl_font(FL_HELVETICA, 10);

  fl_color(FL_GREEN);
  snprintf(buffer, sizeof(buffer), "%u upd/s", self->stats[statsCount-1].ups);
  fl_draw(buffer, 5, statsHeight - 5);

  fl_color(FL_YELLOW);
  fl_draw(siPrefix(self->stats[statsCount-1].pps, "pix/s").c_str(),
          5 + (statsWidth-10)/3, statsHeight - 5);

  fl_color(FL_RED);
  fl_draw(siPrefix(self->stats[statsCount-1].bps * 8, "bps").c_str(),
          5 + (statsWidth-10)*2/3, statsHeight - 5);

  image = surface->image();
  delete surface;

  Fl_Display_Device::display_device()->set_current();

  delete self->statsGraph;
  self->statsGraph = new Surface(image);
  delete image;

  self->damage(FL_DAMAGE_CHILD, self->w() - statsWidth - 30,
               self->h() - statsHeight - 30,
               statsWidth, statsHeight);

  Fl::repeat_timeout(0.5, handleStatsTimeout, data);
}<|MERGE_RESOLUTION|>--- conflicted
+++ resolved
@@ -1310,10 +1310,9 @@
   ScreenSet layout;
   ScreenSet::const_iterator iter;
 
-<<<<<<< HEAD
   if (viewOnly)
     return;
-=======
+
   if (!::remoteResize)
     return;
   if (!cc->server.supportsSetDesktopSize)
@@ -1346,7 +1345,6 @@
 
     sentDesktopSize = true;
   }
->>>>>>> a1fad72e
 
   if (!fullscreen_active() || (width > w()) || (height > h())) {
     // In windowed mode (or the framebuffer is so large that we need
