/* Copyright (C) 2002-2005 RealVNC Ltd.  All Rights Reserved.
 * Copyright 2011-2021 Pierre Ossman <ossman@cendio.se> for Cendio AB
 * 
 * This is free software; you can redistribute it and/or modify
 * it under the terms of the GNU General Public License as published by
 * the Free Software Foundation; either version 2 of the License, or
 * (at your option) any later version.
 * 
 * This software is distributed in the hope that it will be useful,
 * but WITHOUT ANY WARRANTY; without even the implied warranty of
 * MERCHANTABILITY or FITNESS FOR A PARTICULAR PURPOSE.  See the
 * GNU General Public License for more details.
 * 
 * You should have received a copy of the GNU General Public License
 * along with this software; if not, write to the Free Software
 * Foundation, Inc., 59 Temple Place - Suite 330, Boston, MA  02111-1307,
 * USA.
 */

#ifndef __VIEWPORT_H__
#define __VIEWPORT_H__

#include <rfb/Rect.h>

#include <FL/Fl_Widget.H>

#include "EmulateMB.h"
#include "Keyboard.h"

class Fl_Menu_Button;
class Fl_RGB_Image;

class CConn;
class Keyboard;
class PlatformPixelBuffer;
class Surface;

class Viewport : public Fl_Widget, protected EmulateMB,
                 protected KeyboardHandler {
public:

  Viewport(int w, int h, const rfb::PixelFormat& serverPF, CConn* cc_);
  ~Viewport();

  // Most efficient format (from Viewport's point of view)
  const rfb::PixelFormat &getPreferredPF();

  // Flush updates to screen
  void updateWindow();

  // New image for the locally rendered cursor
  void setCursor(int width, int height, const rfb::Point& hotspot,
                 const uint8_t* data);

  // Change client LED state
  void setLEDState(unsigned int state);

  void draw(Surface* dst);

  // Clipboard events
  void handleClipboardRequest();
  void handleClipboardAnnounce(bool available);
  void handleClipboardData(const char* data);

  // Fl_Widget callback methods

  void draw() override;

  void resize(int x, int y, int w, int h) override;

  int handle(int event) override;

protected:
  void sendPointerEvent(const rfb::Point& pos, uint16_t buttonMask) override;

private:
  bool hasFocus();

<<<<<<< HEAD
=======
  unsigned int getModifierMask(unsigned int keysym);

  // Show the currently set (or system) cursor
  void showCursor();

>>>>>>> 7f44ab96
  static void handleClipboardChange(int source, void *data);

  void flushPendingClipboard();

  void handlePointerEvent(const rfb::Point& pos, uint16_t buttonMask);
  static void handlePointerTimeout(void *data);

  void resetKeyboard();

  void handleKeyPress(int systemKeyCode,
                      uint32_t keyCode, uint32_t keySym) override;
  void handleKeyRelease(int systemKeyCode) override;

  static int handleSystemEvent(void *event, void *data);

  void pushLEDState();

  void initContextMenu();
  void popupContextMenu();

  void setMenuKey();

  static void handleOptions(void *data);

private:
  CConn* cc;

  PlatformPixelBuffer* frameBuffer;

  rfb::Point lastPointerPos;
  uint16_t lastButtonMask;

  Keyboard* keyboard;

  bool firstLEDState;

  bool pendingClientClipboard;

  int clipboardSource;

  uint32_t menuKeySym;
  int menuKeyCode, menuKeyFLTK;
  Fl_Menu_Button *contextMenu;

  bool menuCtrlKey;
  bool menuAltKey;

  Fl_RGB_Image *cursor;
  rfb::Point cursorHotspot;
  bool cursorIsBlank;
};

#endif<|MERGE_RESOLUTION|>--- conflicted
+++ resolved
@@ -76,14 +76,9 @@
 private:
   bool hasFocus();
 
-<<<<<<< HEAD
-=======
-  unsigned int getModifierMask(unsigned int keysym);
-
   // Show the currently set (or system) cursor
   void showCursor();
 
->>>>>>> 7f44ab96
   static void handleClipboardChange(int source, void *data);
 
   void flushPendingClipboard();
