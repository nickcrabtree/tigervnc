/* Copyright (C) 2002-2005 RealVNC Ltd.  All Rights Reserved.
 * Copyright (C) 2011 D. R. Commander.  All Rights Reserved.
 * Copyright 2009-2014 Pierre Ossman for Cendio AB
 * 
 * This is free software; you can redistribute it and/or modify
 * it under the terms of the GNU General Public License as published by
 * the Free Software Foundation; either version 2 of the License, or
 * (at your option) any later version.
 * 
 * This software is distributed in the hope that it will be useful,
 * but WITHOUT ANY WARRANTY; without even the implied warranty of
 * MERCHANTABILITY or FITNESS FOR A PARTICULAR PURPOSE.  See the
 * GNU General Public License for more details.
 * 
 * You should have received a copy of the GNU General Public License
 * along with this software; if not, write to the Free Software
 * Foundation, Inc., 59 Temple Place - Suite 330, Boston, MA  02111-1307,
 * USA.
 */

#ifdef HAVE_CONFIG_H
#include <config.h>
#endif

#include <assert.h>
#ifndef _WIN32
#include <unistd.h>
#endif

#include <rfb/CMsgWriter.h>
#include <rfb/CSecurity.h>
#include <rfb/Hostname.h>
#include <rfb/LogWriter.h>
#include <rfb/Security.h>
#include <rfb/util.h>
#include <rfb/screenTypes.h>
#include <rfb/fenceTypes.h>
#include <rfb/Timer.h>
#include <network/TcpSocket.h>
#ifndef WIN32
#include <network/UnixSocket.h>
#endif

#include <FL/Fl.H>
#include <FL/fl_ask.H>

#include "CConn.h"
#include "OptionsDialog.h"
#include "DesktopWindow.h"
#include "PlatformPixelBuffer.h"
#include "i18n.h"
#include "parameters.h"
#include "vncviewer.h"

#ifdef WIN32
#include "win32.h"
#endif

using namespace rdr;
using namespace rfb;
using namespace std;

static rfb::LogWriter vlog("CConn");

// 8 colours (1 bit per component)
static const PixelFormat verylowColourPF(8, 3,false, true,
                                         1, 1, 1, 2, 1, 0);
// 64 colours (2 bits per component)
static const PixelFormat lowColourPF(8, 6, false, true,
                                     3, 3, 3, 4, 2, 0);
// 256 colours (2-3 bits per component)
static const PixelFormat mediumColourPF(8, 8, false, true,
                                        7, 7, 3, 5, 2, 0);

CConn::CConn(const char* vncServerName, network::Socket* socket=NULL)
  : serverHost(0), serverPort(0), desktop(NULL),
    updateCount(0), pixelCount(0),
    lastServerEncoding((unsigned int)-1), bpsEstimate(20000000)
{
  setShared(::shared);
  sock = socket;

  supportsLocalCursor = true;
  supportsDesktopResize = true;
  supportsLEDState = false;

  if (customCompressLevel)
    setCompressLevel(::compressLevel);

  if (!noJpeg)
    setQualityLevel(::qualityLevel);

  if(sock == NULL) {
    try {
#ifndef WIN32
      if (strchr(vncServerName, '/') != NULL) {
        sock = new network::UnixSocket(vncServerName);
        serverHost = sock->getPeerAddress();
        vlog.info(_("Connected to socket %s"), serverHost);
      } else
#endif
      {
        getHostAndPort(vncServerName, &serverHost, &serverPort);

        sock = new network::TcpSocket(serverHost, serverPort);
        vlog.info(_("Connected to host %s port %d"), serverHost, serverPort);
      }
    } catch (rdr::Exception& e) {
      vlog.error("%s", e.str());
<<<<<<< HEAD
      exit_vncviewer(e.str());
=======
      exit_vncviewer(_("Failed to connect to \"%s\":\n\n%s"),
                     vncServerName, e.str());
>>>>>>> 8ddebf6d
      return;
    }
  }

  Fl::add_fd(sock->getFd(), FL_READ | FL_EXCEPT, socketEvent, this);

  setServerName(serverHost);
  setStreams(&sock->inStream(), &sock->outStream());

  initialiseProtocol();

  OptionsDialog::addCallback(handleOptions, this);
}

CConn::~CConn()
{
  close();

  OptionsDialog::removeCallback(handleOptions);
  Fl::remove_timeout(handleUpdateTimeout, this);

  if (desktop)
    delete desktop;

  delete [] serverHost;
  if (sock)
    Fl::remove_fd(sock->getFd());
  delete sock;
}

const char *CConn::connectionInfo()
{
  static char infoText[1024] = "";

  char scratch[100];
  char pfStr[100];

  // Crude way of avoiding constant overflow checks
  assert((sizeof(scratch) + 1) * 10 < sizeof(infoText));

  infoText[0] = '\0';

  snprintf(scratch, sizeof(scratch),
           _("Desktop name: %.80s"), server.name());
  strcat(infoText, scratch);
  strcat(infoText, "\n");

  snprintf(scratch, sizeof(scratch),
           _("Host: %.80s port: %d"), serverHost, serverPort);
  strcat(infoText, scratch);
  strcat(infoText, "\n");

  snprintf(scratch, sizeof(scratch),
           _("Size: %d x %d"), server.width(), server.height());
  strcat(infoText, scratch);
  strcat(infoText, "\n");

  // TRANSLATORS: Will be filled in with a string describing the
  // protocol pixel format in a fairly language neutral way
  server.pf().print(pfStr, 100);
  snprintf(scratch, sizeof(scratch),
           _("Pixel format: %s"), pfStr);
  strcat(infoText, scratch);
  strcat(infoText, "\n");

  // TRANSLATORS: Similar to the earlier "Pixel format" string
  serverPF.print(pfStr, 100);
  snprintf(scratch, sizeof(scratch),
           _("(server default %s)"), pfStr);
  strcat(infoText, scratch);
  strcat(infoText, "\n");

  snprintf(scratch, sizeof(scratch),
           _("Requested encoding: %s"), encodingName(getPreferredEncoding()));
  strcat(infoText, scratch);
  strcat(infoText, "\n");

  snprintf(scratch, sizeof(scratch),
           _("Last used encoding: %s"), encodingName(lastServerEncoding));
  strcat(infoText, scratch);
  strcat(infoText, "\n");

  snprintf(scratch, sizeof(scratch),
           _("Line speed estimate: %d kbit/s"), (int)(bpsEstimate/1000));
  strcat(infoText, scratch);
  strcat(infoText, "\n");

  snprintf(scratch, sizeof(scratch),
           _("Protocol version: %d.%d"), server.majorVersion, server.minorVersion);
  strcat(infoText, scratch);
  strcat(infoText, "\n");

  snprintf(scratch, sizeof(scratch),
           _("Security method: %s"), secTypeName(csecurity->getType()));
  strcat(infoText, scratch);
  strcat(infoText, "\n");

  return infoText;
}

unsigned CConn::getUpdateCount()
{
  return updateCount;
}

unsigned CConn::getPixelCount()
{
  return pixelCount;
}

unsigned CConn::getPosition()
{
  return sock->inStream().pos();
}

void CConn::socketEvent(FL_SOCKET fd, void *data)
{
  CConn *cc;
  static bool recursing = false;
  int when;

  assert(data);
  cc = (CConn*)data;

  // I don't think processMsg() is recursion safe, so add this check
  if (recursing)
    return;

  recursing = true;

  try {
    // We might have been called to flush unwritten socket data
    cc->sock->outStream().flush();

    cc->sock->outStream().cork(true);

    // processMsg() only processes one message, so we need to loop
    // until the buffers are empty or things will stall.
    while (cc->processMsg()) {

      // Make sure that the FLTK handling and the timers gets some CPU
      // time in case of back to back messages
       Fl::check();
       Timer::checkTimeouts();

       // Also check if we need to stop reading and terminate
       if (should_exit())
         break;
    }

    cc->sock->outStream().cork(false);
    cc->sock->outStream().flush();
  } catch (rdr::EndOfStream& e) {
    vlog.info("%s", e.str());
    if (!cc->desktop) {
      vlog.error(_("The connection was dropped by the server before "
                   "the session could be established."));
      exit_vncviewer(_("The connection was dropped by the server "
                       "before the session could be established."));
    } else {
      exit_vncviewer();
    }
  } catch (rdr::Exception& e) {
    vlog.error("%s", e.str());
    exit_vncviewer(_("An unexpected error occurred when communicating "
                     "with the server:\n\n%s"), e.str());
  }

  when = FL_READ | FL_EXCEPT;
  if (cc->sock->outStream().hasBufferedData())
    when |= FL_WRITE;

  Fl::add_fd(fd, when, socketEvent, data);

  recursing = false;
}

////////////////////// CConnection callback methods //////////////////////

// initDone() is called when the serverInit message has been received.  At
// this point we create the desktop window and display it.  We also tell the
// server the pixel format and encodings to use and request the first update.
void CConn::initDone()
{
  // If using AutoSelect with old servers, start in FullColor
  // mode. See comment in autoSelectFormatAndEncoding. 
  if (server.beforeVersion(3, 8) && autoSelect)
    fullColour.setParam(true);

  serverPF = server.pf();

  desktop = new DesktopWindow(server.width(), server.height(),
                              server.name(), serverPF, this);
  fullColourPF = desktop->getPreferredPF();

  // Force a switch to the format and encoding we'd like
  updatePixelFormat();
  int encNum = encodingNum(::preferredEncoding);
  if (encNum != -1)
    setPreferredEncoding(encNum);
}

// setDesktopSize() is called when the desktop size changes (including when
// it is set initially).
void CConn::setDesktopSize(int w, int h)
{
  CConnection::setDesktopSize(w,h);
  resizeFramebuffer();
}

// setExtendedDesktopSize() is a more advanced version of setDesktopSize()
void CConn::setExtendedDesktopSize(unsigned reason, unsigned result,
                                   int w, int h, const rfb::ScreenSet& layout)
{
  CConnection::setExtendedDesktopSize(reason, result, w, h, layout);

  if ((reason == reasonClient) && (result != resultSuccess)) {
    vlog.error(_("SetDesktopSize failed: %d"), result);
    return;
  }

  resizeFramebuffer();
}

// setName() is called when the desktop name changes
void CConn::setName(const char* name)
{
  CConnection::setName(name);
  desktop->setName(name);
}

// framebufferUpdateStart() is called at the beginning of an update.
// Here we try to send out a new framebuffer update request so that the
// next update can be sent out in parallel with us decoding the current
// one.
void CConn::framebufferUpdateStart()
{
  CConnection::framebufferUpdateStart();

  // For bandwidth estimate
  gettimeofday(&updateStartTime, NULL);
  updateStartPos = sock->inStream().pos();

  // Update the screen prematurely for very slow updates
  Fl::add_timeout(1.0, handleUpdateTimeout, this);
}

// framebufferUpdateEnd() is called at the end of an update.
// For each rectangle, the FdInStream will have timed the speed
// of the connection, allowing us to select format and encoding
// appropriately, and then request another incremental update.
void CConn::framebufferUpdateEnd()
{
  unsigned long long elapsed, bps;
  struct timeval now;

  CConnection::framebufferUpdateEnd();

  updateCount++;

  // Calculate bandwidth everything managed to maintain during this update
  gettimeofday(&now, NULL);
  elapsed = (now.tv_sec - updateStartTime.tv_sec) * 1000000;
  elapsed += now.tv_usec - updateStartTime.tv_usec;
  if (elapsed == 0)
    elapsed = 1;
  bps = (unsigned long long)(sock->inStream().pos() -
                             updateStartPos) * 8 *
                            1000000 / elapsed;
  // Allow this update to influence things more the longer it took, to a
  // maximum of 20% of the new value.
  if (elapsed > 2000000)
    elapsed = 2000000;
  bpsEstimate = ((bpsEstimate * (10000000 - elapsed)) +
                 (bps * elapsed)) / 10000000;

  Fl::remove_timeout(handleUpdateTimeout, this);
  desktop->updateWindow();

  // Compute new settings based on updated bandwidth values
  if (autoSelect)
    autoSelectFormatAndEncoding();
}

// The rest of the callbacks are fairly self-explanatory...

void CConn::setColourMapEntries(int firstColour, int nColours, rdr::U16* rgbs)
{
  vlog.error(_("Invalid SetColourMapEntries from server!"));
}

void CConn::bell()
{
  fl_beep();
}

bool CConn::dataRect(const Rect& r, int encoding)
{
  bool ret;

  if (encoding != encodingCopyRect)
    lastServerEncoding = encoding;

  ret = CConnection::dataRect(r, encoding);

  if (ret)
    pixelCount += r.area();

  return ret;
}

void CConn::setCursor(int width, int height, const Point& hotspot,
                      const rdr::U8* data)
{
  desktop->setCursor(width, height, hotspot, data);
}

void CConn::fence(rdr::U32 flags, unsigned len, const char data[])
{
  CMsgHandler::fence(flags, len, data);

  if (flags & fenceFlagRequest) {
    // We handle everything synchronously so we trivially honor these modes
    flags = flags & (fenceFlagBlockBefore | fenceFlagBlockAfter);

    writer()->writeFence(flags, len, data);
    return;
  }
}

void CConn::setLEDState(unsigned int state)
{
  CConnection::setLEDState(state);

  desktop->setLEDState(state);
}

void CConn::handleClipboardRequest()
{
  desktop->handleClipboardRequest();
}

void CConn::handleClipboardAnnounce(bool available)
{
  desktop->handleClipboardAnnounce(available);
}

void CConn::handleClipboardData(const char* data)
{
  desktop->handleClipboardData(data);
}


////////////////////// Internal methods //////////////////////

void CConn::resizeFramebuffer()
{
  desktop->resizeFramebuffer(server.width(), server.height());
}

// autoSelectFormatAndEncoding() chooses the format and encoding appropriate
// to the connection speed:
//
//   First we wait for at least one second of bandwidth measurement.
//
//   Above 16Mbps (i.e. LAN), we choose the second highest JPEG quality,
//   which should be perceptually lossless.
//
//   If the bandwidth is below that, we choose a more lossy JPEG quality.
//
//   If the bandwidth drops below 256 Kbps, we switch to palette mode.
//
//   Note: The system here is fairly arbitrary and should be replaced
//         with something more intelligent at the server end.
//
void CConn::autoSelectFormatAndEncoding()
{
  bool newFullColour = fullColour;
  int newQualityLevel = ::qualityLevel;

  // Always use Tight
  setPreferredEncoding(encodingTight);

  // Select appropriate quality level
  if (!noJpeg) {
    if (bpsEstimate > 16000000)
      newQualityLevel = 8;
    else
      newQualityLevel = 6;

    if (newQualityLevel != ::qualityLevel) {
      vlog.info(_("Throughput %d kbit/s - changing to quality %d"),
                (int)(bpsEstimate/1000), newQualityLevel);
      ::qualityLevel.setParam(newQualityLevel);
      setQualityLevel(newQualityLevel);
    }
  }

  if (server.beforeVersion(3, 8)) {
    // Xvnc from TightVNC 1.2.9 sends out FramebufferUpdates with
    // cursors "asynchronously". If this happens in the middle of a
    // pixel format change, the server will encode the cursor with
    // the old format, but the client will try to decode it
    // according to the new format. This will lead to a
    // crash. Therefore, we do not allow automatic format change for
    // old servers.
    return;
  }
  
  // Select best color level
  newFullColour = (bpsEstimate > 256000);
  if (newFullColour != fullColour) {
    if (newFullColour)
      vlog.info(_("Throughput %d kbit/s - full color is now enabled"),
                (int)(bpsEstimate/1000));
    else
      vlog.info(_("Throughput %d kbit/s - full color is now disabled"),
                (int)(bpsEstimate/1000));
    fullColour.setParam(newFullColour);
    updatePixelFormat();
  } 
}

// requestNewUpdate() requests an update from the server, having set the
// format and encoding appropriately.
void CConn::updatePixelFormat()
{
  PixelFormat pf;

  if (fullColour) {
    pf = fullColourPF;
  } else {
    if (lowColourLevel == 0)
      pf = verylowColourPF;
    else if (lowColourLevel == 1)
      pf = lowColourPF;
    else
      pf = mediumColourPF;
  }

  char str[256];
  pf.print(str, 256);
  vlog.info(_("Using pixel format %s"),str);
  setPF(pf);
}

void CConn::handleOptions(void *data)
{
  CConn *self = (CConn*)data;

  // Checking all the details of the current set of encodings is just
  // a pain. Assume something has changed, as resending the encoding
  // list is cheap. Avoid overriding what the auto logic has selected
  // though.
  if (!autoSelect) {
    int encNum = encodingNum(::preferredEncoding);

    if (encNum != -1)
      self->setPreferredEncoding(encNum);
  }

  if (customCompressLevel)
    self->setCompressLevel(::compressLevel);
  else
    self->setCompressLevel(-1);

  if (!noJpeg && !autoSelect)
    self->setQualityLevel(::qualityLevel);
  else
    self->setQualityLevel(-1);

  self->updatePixelFormat();
}

void CConn::handleUpdateTimeout(void *data)
{
  CConn *self = (CConn *)data;

  assert(self);

  self->desktop->updateWindow();

  Fl::repeat_timeout(1.0, handleUpdateTimeout, data);
}<|MERGE_RESOLUTION|>--- conflicted
+++ resolved
@@ -107,12 +107,8 @@
       }
     } catch (rdr::Exception& e) {
       vlog.error("%s", e.str());
-<<<<<<< HEAD
-      exit_vncviewer(e.str());
-=======
       exit_vncviewer(_("Failed to connect to \"%s\":\n\n%s"),
                      vncServerName, e.str());
->>>>>>> 8ddebf6d
       return;
     }
   }
